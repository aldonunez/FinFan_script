--- conflicted
+++ resolved
@@ -1,213 +1,197 @@
-﻿<?xml version="1.0" encoding="utf-8"?>
-<Project DefaultTargets="Build" ToolsVersion="15.0" xmlns="http://schemas.microsoft.com/developer/msbuild/2003">
-  <ItemGroup Label="ProjectConfigurations">
-    <ProjectConfiguration Include="Debug|Win32">
-      <Configuration>Debug</Configuration>
-      <Platform>Win32</Platform>
-    </ProjectConfiguration>
-    <ProjectConfiguration Include="Release|Win32">
-      <Configuration>Release</Configuration>
-      <Platform>Win32</Platform>
-    </ProjectConfiguration>
-  </ItemGroup>
-  <PropertyGroup Label="Globals">
-    <ProjectGuid>{EDB6B691-F2C8-4294-808F-CB53C54B2E83}</ProjectGuid>
-    <Keyword>Win32Proj</Keyword>
-    <RootNamespace>FinFan</RootNamespace>
-    <WindowsTargetPlatformVersion>10.0</WindowsTargetPlatformVersion>
-  </PropertyGroup>
-  <Import Project="$(VCTargetsPath)\Microsoft.Cpp.Default.props" />
-  <PropertyGroup Condition="'$(Configuration)|$(Platform)'=='Debug|Win32'" Label="Configuration">
-    <ConfigurationType>Application</ConfigurationType>
-    <UseDebugLibraries>true</UseDebugLibraries>
-    <CharacterSet>Unicode</CharacterSet>
-    <PlatformToolset>v142</PlatformToolset>
-  </PropertyGroup>
-  <PropertyGroup Condition="'$(Configuration)|$(Platform)'=='Release|Win32'" Label="Configuration">
-    <ConfigurationType>Application</ConfigurationType>
-    <UseDebugLibraries>false</UseDebugLibraries>
-    <WholeProgramOptimization>true</WholeProgramOptimization>
-    <CharacterSet>Unicode</CharacterSet>
-    <PlatformToolset>v142</PlatformToolset>
-  </PropertyGroup>
-  <Import Project="$(VCTargetsPath)\Microsoft.Cpp.props" />
-  <ImportGroup Label="ExtensionSettings">
-  </ImportGroup>
-  <ImportGroup Label="PropertySheets" Condition="'$(Configuration)|$(Platform)'=='Debug|Win32'">
-    <Import Project="$(UserRootDir)\Microsoft.Cpp.$(Platform).user.props" Condition="exists('$(UserRootDir)\Microsoft.Cpp.$(Platform).user.props')" Label="LocalAppDataPlatform" />
-  </ImportGroup>
-  <ImportGroup Label="PropertySheets" Condition="'$(Configuration)|$(Platform)'=='Release|Win32'">
-    <Import Project="$(UserRootDir)\Microsoft.Cpp.$(Platform).user.props" Condition="exists('$(UserRootDir)\Microsoft.Cpp.$(Platform).user.props')" Label="LocalAppDataPlatform" />
-  </ImportGroup>
-  <PropertyGroup Label="UserMacros" />
-  <PropertyGroup Condition="'$(Configuration)|$(Platform)'=='Debug|Win32'">
-    <LinkIncremental>true</LinkIncremental>
-    <OutDir>$(SolutionDir)bin\$(Configuration)\</OutDir>
-    <IntDir>$(OutDir)$(ProjectName)\</IntDir>
-    <Allegro_AddonImage>true</Allegro_AddonImage>
-    <Allegro_AddonPrimitives>true</Allegro_AddonPrimitives>
-    <Allegro_AddonAudio>true</Allegro_AddonAudio>
-    <Allegro_AddonAcodec>true</Allegro_AddonAcodec>
-    <Allegro_LibraryType>DynamicDebug</Allegro_LibraryType>
-  </PropertyGroup>
-  <PropertyGroup Condition="'$(Configuration)|$(Platform)'=='Release|Win32'">
-    <LinkIncremental>false</LinkIncremental>
-    <OutDir>$(SolutionDir)bin\$(Configuration)\</OutDir>
-    <IntDir>$(OutDir)$(ProjectName)\</IntDir>
-    <Allegro_AddonImage>true</Allegro_AddonImage>
-    <Allegro_AddonPrimitives>true</Allegro_AddonPrimitives>
-    <Allegro_AddonAudio>true</Allegro_AddonAudio>
-    <Allegro_AddonAcodec>true</Allegro_AddonAcodec>
-    <Allegro_LibraryType>DynamicRelease</Allegro_LibraryType>
-  </PropertyGroup>
-  <ItemDefinitionGroup Condition="'$(Configuration)|$(Platform)'=='Debug|Win32'">
-    <ClCompile>
-      <PrecompiledHeader>Use</PrecompiledHeader>
-      <WarningLevel>Level3</WarningLevel>
-      <Optimization>Disabled</Optimization>
-<<<<<<< HEAD
-      <PreprocessorDefinitions>WIN32;_DEBUG;_WINDOWS;SCENE_SCRIPT;%(PreprocessorDefinitions)</PreprocessorDefinitions>
-      <AdditionalIncludeDirectories>$(ALLEGRO_INC_ROOT)\include;$(ALLEGRO_INC_ROOT)\build\include;$(ALLEGRO_INC_ROOT)\addons\audio;$(ALLEGRO_INC_ROOT)\addons\acodec;$(ALLEGRO_INC_ROOT)\addons\image;$(ALLEGRO_INC_ROOT)\addons\primitives;%(AdditionalIncludeDirectories)</AdditionalIncludeDirectories>
-=======
-      <PreprocessorDefinitions>WIN32;_DEBUG;_WINDOWS;%(PreprocessorDefinitions)</PreprocessorDefinitions>
->>>>>>> 616692ef
-      <PrecompiledHeaderFile>Common.h</PrecompiledHeaderFile>
-    </ClCompile>
-    <Link>
-      <SubSystem>Windows</SubSystem>
-      <GenerateDebugInformation>true</GenerateDebugInformation>
-<<<<<<< HEAD
-      <AdditionalLibraryDirectories>$(OutDir);$(ALLEGRO_LIB_ROOT);%(AdditionalLibraryDirectories)</AdditionalLibraryDirectories>
-      <AdditionalDependencies>allegro.lib;allegro_audio.lib;allegro_acodec.lib;allegro_image.lib;allegro_primitives.lib;Gemini.lib;%(AdditionalDependencies)</AdditionalDependencies>
-=======
->>>>>>> 616692ef
-    </Link>
-    <Manifest>
-      <EnableDPIAwareness>true</EnableDPIAwareness>
-    </Manifest>
-  </ItemDefinitionGroup>
-  <ItemDefinitionGroup Condition="'$(Configuration)|$(Platform)'=='Release|Win32'">
-    <ClCompile>
-      <WarningLevel>Level3</WarningLevel>
-      <PrecompiledHeader>Use</PrecompiledHeader>
-      <Optimization>MaxSpeed</Optimization>
-      <FunctionLevelLinking>true</FunctionLevelLinking>
-      <IntrinsicFunctions>true</IntrinsicFunctions>
-<<<<<<< HEAD
-      <PreprocessorDefinitions>WIN32;NDEBUG;_WINDOWS;SCENE_SCRIPT;%(PreprocessorDefinitions)</PreprocessorDefinitions>
-      <AdditionalIncludeDirectories>$(ALLEGRO_INC_ROOT)\include;$(ALLEGRO_INC_ROOT)\build\include;$(ALLEGRO_INC_ROOT)\addons\audio;$(ALLEGRO_INC_ROOT)\addons\acodec;$(ALLEGRO_INC_ROOT)\addons\image;$(ALLEGRO_INC_ROOT)\addons\primitives;%(AdditionalIncludeDirectories)</AdditionalIncludeDirectories>
-=======
-      <PreprocessorDefinitions>WIN32;NDEBUG;_WINDOWS;%(PreprocessorDefinitions)</PreprocessorDefinitions>
->>>>>>> 616692ef
-      <PrecompiledHeaderFile>Common.h</PrecompiledHeaderFile>
-    </ClCompile>
-    <Link>
-      <SubSystem>Windows</SubSystem>
-      <GenerateDebugInformation>true</GenerateDebugInformation>
-      <EnableCOMDATFolding>true</EnableCOMDATFolding>
-      <OptimizeReferences>true</OptimizeReferences>
-<<<<<<< HEAD
-      <AdditionalLibraryDirectories>$(OutDir);$(ALLEGRO_LIB_ROOT);%(AdditionalLibraryDirectories)</AdditionalLibraryDirectories>
-      <AdditionalDependencies>allegro.lib;allegro_audio.lib;allegro_acodec.lib;allegro_image.lib;allegro_primitives.lib;Gemini.lib;%(AdditionalDependencies)</AdditionalDependencies>
-=======
->>>>>>> 616692ef
-    </Link>
-    <Manifest>
-      <EnableDpiAwareness>true</EnableDpiAwareness>
-    </Manifest>
-  </ItemDefinitionGroup>
-  <ItemGroup>
-    <ClInclude Include="Battle.h" />
-    <ClInclude Include="BattleCalc.h" />
-    <ClInclude Include="BattleEffects.h" />
-    <ClInclude Include="BattleMenus.h" />
-    <ClInclude Include="BattleMod.h" />
-    <ClInclude Include="BattleStates.h" />
-    <ClInclude Include="Common.h" />
-    <ClInclude Include="Config.h" />
-    <ClInclude Include="Dialog.h" />
-    <ClInclude Include="FlyerSprite.h" />
-    <ClInclude Include="Ids.h" />
-    <ClInclude Include="Input.h" />
-    <ClInclude Include="Level.h" />
-    <ClInclude Include="Global.h" />
-    <ClInclude Include="LTile.h" />
-    <ClInclude Include="Magic.h" />
-    <ClInclude Include="MainMenu.h" />
-    <ClInclude Include="MapSprite.h" />
-    <ClInclude Include="Menus.h" />
-    <ClInclude Include="Module.h" />
-    <ClInclude Include="ObjEvents.h" />
-    <ClInclude Include="Overworld.h" />
-    <ClInclude Include="OWTile.h" />
-    <ClInclude Include="Player.h" />
-    <ClInclude Include="Resource.h" />
-    <ClInclude Include="SaveFolder.h" />
-    <ClInclude Include="SaveLoadMenu.h" />
-    <ClInclude Include="SceneStack.h" />
-    <ClInclude Include="ShopMenus.h" />
-    <ClInclude Include="Sound.h" />
-    <ClInclude Include="Sprite.h" />
-    <ClInclude Include="StoryScenes.h" />
-    <ClInclude Include="Text.h" />
-    <ClInclude Include="Title.h" />
-    <ClInclude Include="Utility.h" />
-    <ClInclude Include="VehicleSprites.h" />
-  </ItemGroup>
-  <ItemGroup>
-    <ClCompile Include="Battle.cpp" />
-    <ClCompile Include="BattleCalc.cpp" />
-    <ClCompile Include="BattleEffects.cpp" />
-    <ClCompile Include="BattleMenus.cpp" />
-    <ClCompile Include="BattleStates.cpp" />
-    <ClCompile Include="Common.cpp">
-      <PrecompiledHeader Condition="'$(Configuration)|$(Platform)'=='Debug|Win32'">Create</PrecompiledHeader>
-      <PrecompiledHeader Condition="'$(Configuration)|$(Platform)'=='Release|Win32'">Create</PrecompiledHeader>
-    </ClCompile>
-    <ClCompile Include="Config.cpp" />
-    <ClCompile Include="Dialog.cpp" />
-    <ClCompile Include="Enemy.cpp" />
-    <ClCompile Include="FlyerSprite.cpp" />
-    <ClCompile Include="Input.cpp" />
-    <ClCompile Include="ItemMenu.cpp" />
-    <ClCompile Include="Level.cpp" />
-    <ClCompile Include="FinFan.cpp" />
-    <ClCompile Include="Global.cpp" />
-    <ClCompile Include="Magic.cpp" />
-    <ClCompile Include="MagicMenu.cpp" />
-    <ClCompile Include="MainMenu.cpp" />
-    <ClCompile Include="MapSprite.cpp" />
-    <ClCompile Include="Menus.cpp" />
-    <ClCompile Include="ObjEvents.cpp" />
-    <ClCompile Include="Overworld.cpp" />
-    <ClCompile Include="Player.cpp" />
-    <ClCompile Include="SaveFolder.cpp" />
-    <ClCompile Include="SaveLoadMenu.cpp" />
-    <ClCompile Include="SceneStack.cpp" />
-    <ClCompile Include="ShopMenus.cpp" />
-    <ClCompile Include="Sound.cpp" />
-    <ClCompile Include="Sprite.cpp" />
-    <ClCompile Include="StoryScenes.cpp" />
-    <ClCompile Include="Text.cpp" />
-    <ClCompile Include="Title.cpp" />
-    <ClCompile Include="VehicleSprites.cpp" />
-  </ItemGroup>
-  <ItemGroup>
-    <ResourceCompile Include="FinFan.rc" />
-  </ItemGroup>
-  <ItemGroup>
-    <None Include="packages.config" />
-  </ItemGroup>
-  <Import Project="$(VCTargetsPath)\Microsoft.Cpp.targets" />
-  <ImportGroup Label="ExtensionTargets">
-    <Import Project="..\..\packages\AllegroDeps.1.10.0.0\build\native\AllegroDeps.targets" Condition="Exists('..\..\packages\AllegroDeps.1.10.0.0\build\native\AllegroDeps.targets')" />
-    <Import Project="..\..\packages\Allegro.5.2.5.2\build\native\Allegro.targets" Condition="Exists('..\..\packages\Allegro.5.2.5.2\build\native\Allegro.targets')" />
-  </ImportGroup>
-  <Target Name="EnsureNuGetPackageBuildImports" BeforeTargets="PrepareForBuild">
-    <PropertyGroup>
-      <ErrorText>This project references NuGet package(s) that are missing on this computer. Use NuGet Package Restore to download them.  For more information, see http://go.microsoft.com/fwlink/?LinkID=322105. The missing file is {0}.</ErrorText>
-    </PropertyGroup>
-    <Error Condition="!Exists('..\..\packages\AllegroDeps.1.10.0.0\build\native\AllegroDeps.targets')" Text="$([System.String]::Format('$(ErrorText)', '..\..\packages\AllegroDeps.1.10.0.0\build\native\AllegroDeps.targets'))" />
-    <Error Condition="!Exists('..\..\packages\Allegro.5.2.5.2\build\native\Allegro.targets')" Text="$([System.String]::Format('$(ErrorText)', '..\..\packages\Allegro.5.2.5.2\build\native\Allegro.targets'))" />
-  </Target>
+﻿<?xml version="1.0" encoding="utf-8"?>
+<Project DefaultTargets="Build" ToolsVersion="15.0" xmlns="http://schemas.microsoft.com/developer/msbuild/2003">
+  <ItemGroup Label="ProjectConfigurations">
+    <ProjectConfiguration Include="Debug|Win32">
+      <Configuration>Debug</Configuration>
+      <Platform>Win32</Platform>
+    </ProjectConfiguration>
+    <ProjectConfiguration Include="Release|Win32">
+      <Configuration>Release</Configuration>
+      <Platform>Win32</Platform>
+    </ProjectConfiguration>
+  </ItemGroup>
+  <PropertyGroup Label="Globals">
+    <ProjectGuid>{EDB6B691-F2C8-4294-808F-CB53C54B2E83}</ProjectGuid>
+    <Keyword>Win32Proj</Keyword>
+    <RootNamespace>FinFan</RootNamespace>
+    <WindowsTargetPlatformVersion>10.0</WindowsTargetPlatformVersion>
+  </PropertyGroup>
+  <Import Project="$(VCTargetsPath)\Microsoft.Cpp.Default.props" />
+  <PropertyGroup Condition="'$(Configuration)|$(Platform)'=='Debug|Win32'" Label="Configuration">
+    <ConfigurationType>Application</ConfigurationType>
+    <UseDebugLibraries>true</UseDebugLibraries>
+    <CharacterSet>Unicode</CharacterSet>
+    <PlatformToolset>v142</PlatformToolset>
+  </PropertyGroup>
+  <PropertyGroup Condition="'$(Configuration)|$(Platform)'=='Release|Win32'" Label="Configuration">
+    <ConfigurationType>Application</ConfigurationType>
+    <UseDebugLibraries>false</UseDebugLibraries>
+    <WholeProgramOptimization>true</WholeProgramOptimization>
+    <CharacterSet>Unicode</CharacterSet>
+    <PlatformToolset>v142</PlatformToolset>
+  </PropertyGroup>
+  <Import Project="$(VCTargetsPath)\Microsoft.Cpp.props" />
+  <ImportGroup Label="ExtensionSettings">
+  </ImportGroup>
+  <ImportGroup Label="PropertySheets" Condition="'$(Configuration)|$(Platform)'=='Debug|Win32'">
+    <Import Project="$(UserRootDir)\Microsoft.Cpp.$(Platform).user.props" Condition="exists('$(UserRootDir)\Microsoft.Cpp.$(Platform).user.props')" Label="LocalAppDataPlatform" />
+  </ImportGroup>
+  <ImportGroup Label="PropertySheets" Condition="'$(Configuration)|$(Platform)'=='Release|Win32'">
+    <Import Project="$(UserRootDir)\Microsoft.Cpp.$(Platform).user.props" Condition="exists('$(UserRootDir)\Microsoft.Cpp.$(Platform).user.props')" Label="LocalAppDataPlatform" />
+  </ImportGroup>
+  <PropertyGroup Label="UserMacros" />
+  <PropertyGroup Condition="'$(Configuration)|$(Platform)'=='Debug|Win32'">
+    <LinkIncremental>true</LinkIncremental>
+    <OutDir>$(SolutionDir)bin\$(Configuration)\</OutDir>
+    <IntDir>$(OutDir)$(ProjectName)\</IntDir>
+    <Allegro_AddonImage>true</Allegro_AddonImage>
+    <Allegro_AddonPrimitives>true</Allegro_AddonPrimitives>
+    <Allegro_AddonAudio>true</Allegro_AddonAudio>
+    <Allegro_AddonAcodec>true</Allegro_AddonAcodec>
+    <Allegro_LibraryType>DynamicDebug</Allegro_LibraryType>
+  </PropertyGroup>
+  <PropertyGroup Condition="'$(Configuration)|$(Platform)'=='Release|Win32'">
+    <LinkIncremental>false</LinkIncremental>
+    <OutDir>$(SolutionDir)bin\$(Configuration)\</OutDir>
+    <IntDir>$(OutDir)$(ProjectName)\</IntDir>
+    <Allegro_AddonImage>true</Allegro_AddonImage>
+    <Allegro_AddonPrimitives>true</Allegro_AddonPrimitives>
+    <Allegro_AddonAudio>true</Allegro_AddonAudio>
+    <Allegro_AddonAcodec>true</Allegro_AddonAcodec>
+    <Allegro_LibraryType>DynamicRelease</Allegro_LibraryType>
+  </PropertyGroup>
+  <ItemDefinitionGroup Condition="'$(Configuration)|$(Platform)'=='Debug|Win32'">
+    <ClCompile>
+      <PrecompiledHeader>Use</PrecompiledHeader>
+      <WarningLevel>Level3</WarningLevel>
+      <Optimization>Disabled</Optimization>
+      <PreprocessorDefinitions>WIN32;_DEBUG;_WINDOWS;SCENE_SCRIPT;%(PreprocessorDefinitions)</PreprocessorDefinitions>
+      <PrecompiledHeaderFile>Common.h</PrecompiledHeaderFile>
+    </ClCompile>
+    <Link>
+      <SubSystem>Windows</SubSystem>
+      <GenerateDebugInformation>true</GenerateDebugInformation>
+      <AdditionalLibraryDirectories>$(OutDir);%(AdditionalLibraryDirectories)</AdditionalLibraryDirectories>
+      <AdditionalDependencies>Gemini.lib;%(AdditionalDependencies)</AdditionalDependencies>
+    </Link>
+    <Manifest>
+      <EnableDPIAwareness>true</EnableDPIAwareness>
+    </Manifest>
+  </ItemDefinitionGroup>
+  <ItemDefinitionGroup Condition="'$(Configuration)|$(Platform)'=='Release|Win32'">
+    <ClCompile>
+      <WarningLevel>Level3</WarningLevel>
+      <PrecompiledHeader>Use</PrecompiledHeader>
+      <Optimization>MaxSpeed</Optimization>
+      <FunctionLevelLinking>true</FunctionLevelLinking>
+      <IntrinsicFunctions>true</IntrinsicFunctions>
+      <PreprocessorDefinitions>WIN32;NDEBUG;_WINDOWS;SCENE_SCRIPT;%(PreprocessorDefinitions)</PreprocessorDefinitions>
+      <PrecompiledHeaderFile>Common.h</PrecompiledHeaderFile>
+    </ClCompile>
+    <Link>
+      <SubSystem>Windows</SubSystem>
+      <GenerateDebugInformation>true</GenerateDebugInformation>
+      <EnableCOMDATFolding>true</EnableCOMDATFolding>
+      <OptimizeReferences>true</OptimizeReferences>
+      <AdditionalLibraryDirectories>$(OutDir);%(AdditionalLibraryDirectories)</AdditionalLibraryDirectories>
+      <AdditionalDependencies>Gemini.lib;%(AdditionalDependencies)</AdditionalDependencies>
+    </Link>
+    <Manifest>
+      <EnableDpiAwareness>true</EnableDpiAwareness>
+    </Manifest>
+  </ItemDefinitionGroup>
+  <ItemGroup>
+    <ClInclude Include="Battle.h" />
+    <ClInclude Include="BattleCalc.h" />
+    <ClInclude Include="BattleEffects.h" />
+    <ClInclude Include="BattleMenus.h" />
+    <ClInclude Include="BattleMod.h" />
+    <ClInclude Include="BattleStates.h" />
+    <ClInclude Include="Common.h" />
+    <ClInclude Include="Config.h" />
+    <ClInclude Include="Dialog.h" />
+    <ClInclude Include="FlyerSprite.h" />
+    <ClInclude Include="Ids.h" />
+    <ClInclude Include="Input.h" />
+    <ClInclude Include="Level.h" />
+    <ClInclude Include="Global.h" />
+    <ClInclude Include="LTile.h" />
+    <ClInclude Include="Magic.h" />
+    <ClInclude Include="MainMenu.h" />
+    <ClInclude Include="MapSprite.h" />
+    <ClInclude Include="Menus.h" />
+    <ClInclude Include="Module.h" />
+    <ClInclude Include="ObjEvents.h" />
+    <ClInclude Include="Overworld.h" />
+    <ClInclude Include="OWTile.h" />
+    <ClInclude Include="Player.h" />
+    <ClInclude Include="Resource.h" />
+    <ClInclude Include="SaveFolder.h" />
+    <ClInclude Include="SaveLoadMenu.h" />
+    <ClInclude Include="SceneStack.h" />
+    <ClInclude Include="ShopMenus.h" />
+    <ClInclude Include="Sound.h" />
+    <ClInclude Include="Sprite.h" />
+    <ClInclude Include="StoryScenes.h" />
+    <ClInclude Include="Text.h" />
+    <ClInclude Include="Title.h" />
+    <ClInclude Include="Utility.h" />
+    <ClInclude Include="VehicleSprites.h" />
+  </ItemGroup>
+  <ItemGroup>
+    <ClCompile Include="Battle.cpp" />
+    <ClCompile Include="BattleCalc.cpp" />
+    <ClCompile Include="BattleEffects.cpp" />
+    <ClCompile Include="BattleMenus.cpp" />
+    <ClCompile Include="BattleStates.cpp" />
+    <ClCompile Include="Common.cpp">
+      <PrecompiledHeader Condition="'$(Configuration)|$(Platform)'=='Debug|Win32'">Create</PrecompiledHeader>
+      <PrecompiledHeader Condition="'$(Configuration)|$(Platform)'=='Release|Win32'">Create</PrecompiledHeader>
+    </ClCompile>
+    <ClCompile Include="Config.cpp" />
+    <ClCompile Include="Dialog.cpp" />
+    <ClCompile Include="Enemy.cpp" />
+    <ClCompile Include="FlyerSprite.cpp" />
+    <ClCompile Include="Input.cpp" />
+    <ClCompile Include="ItemMenu.cpp" />
+    <ClCompile Include="Level.cpp" />
+    <ClCompile Include="FinFan.cpp" />
+    <ClCompile Include="Global.cpp" />
+    <ClCompile Include="Magic.cpp" />
+    <ClCompile Include="MagicMenu.cpp" />
+    <ClCompile Include="MainMenu.cpp" />
+    <ClCompile Include="MapSprite.cpp" />
+    <ClCompile Include="Menus.cpp" />
+    <ClCompile Include="ObjEvents.cpp" />
+    <ClCompile Include="Overworld.cpp" />
+    <ClCompile Include="Player.cpp" />
+    <ClCompile Include="SaveFolder.cpp" />
+    <ClCompile Include="SaveLoadMenu.cpp" />
+    <ClCompile Include="SceneStack.cpp" />
+    <ClCompile Include="ShopMenus.cpp" />
+    <ClCompile Include="Sound.cpp" />
+    <ClCompile Include="Sprite.cpp" />
+    <ClCompile Include="StoryScenes.cpp" />
+    <ClCompile Include="Text.cpp" />
+    <ClCompile Include="Title.cpp" />
+    <ClCompile Include="VehicleSprites.cpp" />
+  </ItemGroup>
+  <ItemGroup>
+    <ResourceCompile Include="FinFan.rc" />
+  </ItemGroup>
+  <ItemGroup>
+    <None Include="packages.config" />
+  </ItemGroup>
+  <Import Project="$(VCTargetsPath)\Microsoft.Cpp.targets" />
+  <ImportGroup Label="ExtensionTargets">
+    <Import Project="..\..\packages\AllegroDeps.1.10.0.0\build\native\AllegroDeps.targets" Condition="Exists('..\..\packages\AllegroDeps.1.10.0.0\build\native\AllegroDeps.targets')" />
+    <Import Project="..\..\packages\Allegro.5.2.5.2\build\native\Allegro.targets" Condition="Exists('..\..\packages\Allegro.5.2.5.2\build\native\Allegro.targets')" />
+  </ImportGroup>
+  <Target Name="EnsureNuGetPackageBuildImports" BeforeTargets="PrepareForBuild">
+    <PropertyGroup>
+      <ErrorText>This project references NuGet package(s) that are missing on this computer. Use NuGet Package Restore to download them.  For more information, see http://go.microsoft.com/fwlink/?LinkID=322105. The missing file is {0}.</ErrorText>
+    </PropertyGroup>
+    <Error Condition="!Exists('..\..\packages\AllegroDeps.1.10.0.0\build\native\AllegroDeps.targets')" Text="$([System.String]::Format('$(ErrorText)', '..\..\packages\AllegroDeps.1.10.0.0\build\native\AllegroDeps.targets'))" />
+    <Error Condition="!Exists('..\..\packages\Allegro.5.2.5.2\build\native\Allegro.targets')" Text="$([System.String]::Format('$(ErrorText)', '..\..\packages\Allegro.5.2.5.2\build\native\Allegro.targets'))" />
+  </Target>
 </Project>
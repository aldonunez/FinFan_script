﻿/*
   Copyright 2012 Aldo J. Nunez

   Licensed under the Apache License, Version 2.0.
   See the LICENSE text file for details.
*/

using System;
using System.Collections.Generic;
using System.Text;
using System.IO;
using System.Drawing;
using System.Drawing.Imaging;
<<<<<<< HEAD
using System.Diagnostics;
=======
using System.Globalization;
using System.Security.Cryptography;
>>>>>>> 51ee9b8e

namespace ExtractRes
{
    class Program
    {
        delegate void Extractor( Options options );

        static byte[] RomMd5U =
        {
            0x24, 0xAE, 0x5E, 0xDF, 0x83, 0x75, 0x16, 0x2F,
            0x91, 0xA6, 0x84, 0x6D, 0x32, 0x02, 0xE3, 0xD6
        };

        const int LevelXP = 0x2d010;
        const int ClassInitStats = 0x3050;
        const int ItemNamesBase = 0x2b710;
        const int ItemNamesPageBase = 0x20010;
        const int BattleCHRBase = 0x1c010;
        const int BattlePalettesBase = 0x30f30;
        const int EnemyNamesBase = 0x2d4f0;
        const int EnemyNamesPageBase = 0x24010;
        const int EnemyAttrs = 0x30530;
        const int AttackLists = 0x31030;
        const int FormationsBase = 0x2c410;
        // how the columns are arranged, 14 bytes
        const int BackdropLayout = 0x3f3c1;
        const int BackdropPal = 0x3210;
        const int BattleSpriteCHR = 0x25010;
        const int WeaponCHR = BattleSpriteCHR + 12 * 0x200;
        const int MagicCHR = BattleSpriteCHR + 12 * 0x200 + 0x300;
        const int EffectCHR = 0x26f10;
        const int FontCHR = 0x24810;
        const int BattleSpritePalettes = 0x3ebb5;
        const int BattleSpritePalIndexes = 0x3ecb4;
        const int MagicPermissions = 0x3ad28;
        const int WeaponPermissions = 0x3bf60;
        const int ArmorPermissions = 0x3bfb0;
        const int ArmorTypes = 0x3bce1;
        const int WeaponStats = 0x30010;
        const int ArmorStats = 0x30150;
        const int MagicStats = 0x301f0;
        const int SpecialStats = MagicStats + 8 * (64 + 2);
        const int SpecialNamesBase = 0x2b610;
        const int SpecialNamesPageBase = 0x20010;
        const int ObjectSpriteIndexes = 0x2e10;
        const int LPalettes = 0x2010;
        const int MapObjectCHR = 0xa210;
        const int MapObjects = 0x3410;
        const int MapManMainColors = 0x3b0;
        const int OverworldPalettes = 0x390;
        const int MapManCHR = 0x9010;
        const int OWObjectCHR = 0x9c10;
        const int OWTileCHR = 0x8010;
        const int OWTileBuild = 0x110;
        const int OWTileAttr = 0x310;
        const int LTileCHR = 0xc010;
        const int LTileBuild = 0x1010;
        const int LTileAttr = 0x410;
        const int TilesetIndexes = 0x2cd0;
        const int TilesetOrigMusic = 0x3cfd3;
        const int OWTilesetAttr = 0x10;
        const int OWMapRowTable = 0x4010;
        const int Domains = 0x2c010;
        const int FormationWeights = 0x3c59c;
        const int TileBackdrops = 0x3310;
        const int BattleRates = 0x2cc10;
        // entry teleport: overworld -> level
        // 32 entries indexed by teleport ID
        const int EnterTeleportsX = 0x2c10;
        const int EnterTeleportsY = 0x2c30;
        const int EnterTeleportsMap = 0x2c50;
        const int LTilesetAttr = 0x810;
        const int LMapTable = 0x10010;
        // exit teleport: level -> overworld
        // 16 entries indexed by teleport ID
        const int ExitTeleportsX = 0x2c70;
        const int ExitTeleportsY = 0x2c80;
        // swap teleport: level -> level
        // 64 entries indexed by teleport ID
        const int SwapTeleportsX = 0x2d10;
        const int SwapTeleportsY = 0x2d50;
        const int SwapTeleportsMap = 0x2d90;
        const int DialogueText = 0x28010;
        const int DialogueTextPage = 0x20010;
        const int ObjectTalkData = 0x395e5;
        const int InitFlags = 0x2f10;
        const int Treasures = 0x3110;
        const int Prices = 0x37c10;
        const int MenuText = 0x38510;
        const int MenuTextPage = 0x30010;
        const int OrbCHR = 0x37610;
        const int ShopTypes = 0x3ebc5;
        const int ShopData = 0x38310;
        const int ShopText = 0x38010;
        const int ShopTextPage = 0x30010;
        const int IntroText = 0x37f30;
        const int StoryText = 0x36810;
        const int StoryTextPage = 0x2C010;

        const int TileSize = 16;
        const int ChrSectionSize = 0x800;

        const int FlyerObjFlag = 0x20;

        static byte[] tileBuf = new byte[TileSize];

        static void Main( string[] args )
        {
            var options = Options.Parse( args );

            if ( options.Error != null )
            {
                Console.Error.WriteLine( options.Error );
                return;
            }

            if ( options.Function == null )
            {
                Console.WriteLine( "Nothing to work on." );
                return;
            }

            CheckSupportedRom( options );

            Dictionary<string, Extractor> extractorMap = new Dictionary<string, Extractor>();

            extractorMap.Add( "enemies", ExtractEnemies );
            extractorMap.Add( "backdrops", ExtractBackdrops );
            extractorMap.Add( "battlesprites", ExtractBattleSprites );
            extractorMap.Add( "mapobjects", ExtractMapObjectsBundle );
            extractorMap.Add( "scripts", ExtractScripts );
            extractorMap.Add( "overworldtiles", ExtractOverworldTilesBundle );
            extractorMap.Add( "leveltiles", ExtractLevelTilesBundle );
            extractorMap.Add( "font", ExtractFont );
            extractorMap.Add( "player", PlayerExtractor.Extract );
            extractorMap.Add( "songs", ExtractSongs );
            extractorMap.Add( "sfx", ExtractSoundEffectsBundle );
            extractorMap.Add( "menus", ExtractMenusBundle );

            Extractor extractor = null;

            if ( options.Function == "all" )
            {
                foreach ( var pair in extractorMap )
                {
                    Console.WriteLine( "Extracting {0} ...", pair.Key );
                    pair.Value( options );
                }
            }
            else if ( extractorMap.TryGetValue( options.Function, out extractor ) )
            {
                Console.WriteLine( "Extracting {0} ...", options.Function );
                extractor( options );
            }
            else
            {
                Console.Error.WriteLine( "Function not supported: {0}", options.Function );
            }
        }

        private static void CheckSupportedRom( Options options )
        {
            if ( !File.Exists( options.RomPath ) )
            {
                Console.WriteLine( "ROM not found" );
                Environment.Exit( 1 );
            }

            byte[] romImage = File.ReadAllBytes( options.RomPath );
            byte[] hash;

            if ( romImage.Length < 0x20010 ||
                romImage[0] != 'N' || romImage[1] != 'E' || romImage[2] != 'S' || romImage[3] != 0x1A )
            {
                Console.WriteLine( "Input file is not an NES ROM." );
                Environment.Exit( 1 );
            }

            using ( var hashAlgo = MD5Cng.Create() )
            {
                hash = hashAlgo.ComputeHash( romImage, 0x10, romImage.Length - 0x10 );
            }

            if ( !AreHashesEqual( hash, RomMd5U ) )
            {
                Console.WriteLine( "ROM is not supported. Pass the (U) version." );
                Environment.Exit( 1 );
            }

            bool AreHashesEqual( byte[] a, byte[] b )
            {
                for ( int i = 0; i < a.Length; i++ )
                {
                    if ( a[i] != b[i] )
                        return false;
                }
                return true;
            }
        }

        static void ExtractMapObjectsBundle( Options options )
        {
            ExtractMapObjects( options );
            ExtractDialogue( options );
            ExtractTalkData( options );
            ExtractInitFlags( options );
            ExtractTreasures( options );
            ExtractPrices( options );
        }

        static void ExtractOverworldTilesBundle( Options options )
        {
            ExtractOverworldTiles( options );
            ExtractOverworldTileAttrs( options );
            ExtractOverworldMap( options );
            ExtractDomains( options );
            ExtractEnterTeleports( options );
        }

        static void ExtractLevelTilesBundle( Options options )
        {
            ExtractLevelTiles( options );
            ExtractLevelTileAttrs( options );
            ExtractLevelMaps( options );
            ExtractExitTeleports( options );
            ExtractSwapTeleports( options );
            ExtractLevelBattleRates( options );
            ExtractLevelMusic( options );
        }

        static void ExtractSoundEffectsBundle( Options options )
        {
            ExtractSoundEffects( options );
        }

        static void ExtractMenusBundle( Options options )
        {
            ExtractMenu( options );
            ExtractShops( options );
            ExtractStory( options );
            ExtractStoryBackgrounds( options );
            ExtractTheEnd( options );
        }

        struct Enemy
        {
            public string Name;
            public int Pattern;
            public int Pic;
            public int Pal;
        }

        class Palette
        {
            public byte[] Indexes;

            public Palette()
            {
                Indexes = new byte[4];
            }

            public Palette( byte c0, byte c1, byte c2, byte c3 )
            {
                Indexes = new byte[4] { c0, c1, c2, c3 };
            }

            public override bool Equals( object obj )
            {
                if ( !(obj is Palette) )
                    return false;
                Palette other = (Palette) obj;
                return other.Indexes[0] == Indexes[0]
                    && other.Indexes[1] == Indexes[1]
                    && other.Indexes[2] == Indexes[2]
                    && other.Indexes[3] == Indexes[3];
            }

            public override int GetHashCode()
            {
                return Indexes[0] + Indexes[1] + Indexes[2] + Indexes[3];
            }
        }

        class Tileset
        {
            public int Pattern;
            public Palette[] Palettes;
            public int PaletteIndex;

            public override bool Equals( object obj )
            {
                if ( !(obj is Tileset) )
                    return false;
                Tileset other = (Tileset) obj;
                if ( Pattern != other.Pattern )
                    return false;
                for ( int i = 0; i < 4; i++ )
                    if ( !other.Palettes[i].Equals( Palettes[i] ) )
                        return false;
                return true;
            }

            public override int GetHashCode()
            {
                int sum = 0;
                for ( int i = 0; i < 4; i++ )
                    sum += Palettes[i].GetHashCode();
                return sum | (Pattern << 16);
            }
        }

        static byte[] fontMapping = new byte[128];
        static byte[] itemTarget = new byte[256];
        static byte[] magicTarget = new byte[64];

        static Program()
        {
            for ( int i = 0; i < 10; i++ )
                fontMapping[i + '0'] = (byte) (0 + i);
            for ( int i = 0; i < 26; i++ )
                fontMapping[i + 'A'] = (byte) (10 + i);
            for ( int i = 0; i < 26; i++ )
                fontMapping[i + 'a'] = (byte) (36 + i);

            fontMapping['\''] = 62;
            fontMapping[','] = 63;
            fontMapping['.'] = 64;
            fontMapping[' '] = 65;
            fontMapping['-'] = 66;
            fontMapping['_'] = 67;
            fontMapping['!'] = 68;
            fontMapping['?'] = 69;
            fontMapping['%'] = 96;
            fontMapping['/'] = 127;
            fontMapping[':'] = 143;

            for ( int i = 0; i < 13; i++ )
                fontMapping[0x10 + i] = (byte) (84 + i);

            fontMapping[0x1C] = 97;     // potion

            for ( int i = 0; i < 8; i++ )
                fontMapping[i + 4] = (byte) (0x77 + i);

            itemTarget[25] = 1;
            itemTarget[26] = 1;
            itemTarget[27] = 1;

            magicTarget[0] = 1;
            magicTarget[16] = 1;
            //magicTarget[19] = 1;
            magicTarget[24] = 1;
            magicTarget[32] = 1;
            magicTarget[33] = 1;
            //magicTarget[35] = 1;
            //magicTarget[38] = 1;
            magicTarget[40] = 1;
            //magicTarget[41] = 1;
            magicTarget[48] = 1;
            //magicTarget[51] = 1;
            magicTarget[56] = 1;
        }

        private static void ExtractStoryBackground( 
            BinaryReader reader,
            Bitmap bmp,
            int tilesBase, 
            int nameTableBase, 
            Color[][] fullPal,
            bool blankBox,
            int blankTile )
        {
            reader.BaseStream.Position = nameTableBase;

            byte[] nameTable = reader.ReadBytes( 32 * 30 );
            byte[] attrTable = reader.ReadBytes( 64 );

            for ( int i = 0; i < 30; i++ )
            {
                for ( int j = 0; j < 32; j++ )
                {
                    int tiles = tilesBase;
                    int t = nameTable[i * 32 + j];
                    int attrByteIndex = i / 4 * 8 + j / 4;
                    int attrBitIndex = (i % 4) / 2 * 2 + (j % 4) / 2;
                    int palIndex = (attrTable[attrByteIndex] >> (attrBitIndex * 2)) & 3;

                    if ( t >= 128 )
                    {
                        if ( blankBox )
                        {
                            t = blankTile;
                            palIndex = 1;
                        }
                        else
                        {
                            t -= 128;
                            tiles = FontCHR;
                        }
                    }

                    Color[] colors = fullPal[palIndex];

                    reader.BaseStream.Position = tiles + t * 16;
                    DrawTile( reader, bmp, colors, j * 8, i * 8 );
                }
            }
        }

        private static void ExtractStoryBackgrounds( Options options )
        {
            const int EndingTiles = 0x2E810;
            const int EndingNameTable = 0x2E810 + 128 * 16;
            const int EndingAttrTable = 0x2E810 + 128 * 16 + (32 * 30);
            const int OpeningTiles = 0x2F410;
            const int OpeningNameTable = 0x2F410 + 128 * 16;
            const int OpeningAttrTable = 0x2F410 + 128 * 16 + (32 * 30);

            Bitmap bmp = new Bitmap( 256, 240 );

            Color[][] endingPal = new Color[][]
            {
                new Color[4]
                {
                    DefaultSystemPalette.Colors[0x0F],
                    DefaultSystemPalette.Colors[0x00],
                    DefaultSystemPalette.Colors[0x01],
                    DefaultSystemPalette.Colors[0x30]
                },
                new Color[4]
                {
                    DefaultSystemPalette.Colors[0x0F],
                    DefaultSystemPalette.Colors[0x32],
                    DefaultSystemPalette.Colors[0x21],
                    DefaultSystemPalette.Colors[0x30]
                },
                new Color[4]
                {
                    DefaultSystemPalette.Colors[0x0F],
                    DefaultSystemPalette.Colors[0x2C],
                    DefaultSystemPalette.Colors[0x2A],
                    DefaultSystemPalette.Colors[0x1A]
                },
                new Color[4]
                {
                    DefaultSystemPalette.Colors[0x0F],
                    DefaultSystemPalette.Colors[0x00],
                    DefaultSystemPalette.Colors[0x0f],
                    DefaultSystemPalette.Colors[0x30]
                }
            };

            Color[][] openingPal = new Color[][]
            {
                new Color[4]
                {
                    DefaultSystemPalette.Colors[0x0F],
                    DefaultSystemPalette.Colors[0x00],
                    DefaultSystemPalette.Colors[0x02],
                    DefaultSystemPalette.Colors[0x30]
                },
                new Color[4]
                {
                    DefaultSystemPalette.Colors[0x0F],
                    DefaultSystemPalette.Colors[0x3b],
                    DefaultSystemPalette.Colors[0x11],
                    DefaultSystemPalette.Colors[0x24]
                },
                new Color[4]
                {
                    DefaultSystemPalette.Colors[0x0F],
                    DefaultSystemPalette.Colors[0x3b],
                    DefaultSystemPalette.Colors[0x0b],
                    DefaultSystemPalette.Colors[0x2b]
                },
                new Color[4]
                {
                    DefaultSystemPalette.Colors[0x0F],
                    DefaultSystemPalette.Colors[0x00],
                    DefaultSystemPalette.Colors[0x0f],
                    DefaultSystemPalette.Colors[0x30]
                }
            };

            using ( BinaryReader reader = new BinaryReader( File.OpenRead( options.RomPath ) ) )
            {
                bool blank = false;

                ExtractStoryBackground( 
                    reader, 
                    bmp, 
                    EndingTiles, 
                    EndingNameTable, 
                    endingPal, 
                    blank, 
                    1 );
                bmp.Save( options.MakeOutPath( @"ending.png" ), ImageFormat.Png );

                ExtractStoryBackground( 
                    reader, 
                    bmp, 
                    OpeningTiles, 
                    OpeningNameTable, 
                    openingPal, 
                    blank, 
                    109 );
                bmp.Save( options.MakeOutPath( @"opening.png" ), ImageFormat.Png );
            }
        }

        private static void ExtractTheEnd( Options options )
        {
            using ( BinaryReader reader = new BinaryReader( File.OpenRead( options.RomPath ) ) )
            {
                reader.BaseStream.Position = 0x36010;
                byte[] prog = reader.ReadBytes( 0x400 );
                File.WriteAllBytes( options.MakeOutPath( "theEndProg.dat" ), prog );

                reader.BaseStream.Position = 0x365A4;
                byte[] mask = reader.ReadBytes( 0x50 );
                File.WriteAllBytes( options.MakeOutPath( "theEndMask.dat" ), mask );
            }
        }

        static readonly string[] ShopMessages = 
        {
            "WEAPON",
            "ARMOR",
            "WMAGIC",
            "BMAGIC",
            "CLINIC",
            " INN",
            " ITEM",
            "OASIS",
            "",
            "Welcome",
            "What do you want?",
            "What would you \nlike to sell?",
            "You can't afford \nthat.",
            "You can't carry \nany more.",
            "How many would you \nlike?",
            "Too bad __ \nSomething else?",
            "Thank you!",
            "How many are you \nselling?",
            "Which spell?",
            "Who will learn the \nspell?",
            "Will that be all?",
            "You can't learn \nthat.",
            "You already know \nthat spell.",
            "This spell level \nis full.",
            "Thank you! What \nelse?",
            "Who shall be \nrevived for %u G?",
            "You do not need \nmy help now.",
            "WARRIOR__ Return to \nlife!",
            "Stay the night for \n%u G?",
            "Pleasant dreams!",
            "",
            "",
            "",
            "",
            "",
            "",
            "",
            "",
        };

        private static void ExtractShops( Options options )
        {
            using ( BinaryReader reader = new BinaryReader( File.OpenRead( options.RomPath ) ) )
            {
                reader.BaseStream.Position = ShopTypes;
                byte[] shopTypes = reader.ReadBytes( 71 );
                File.WriteAllBytes( options.MakeOutPath( @"shopTypes.dat" ), shopTypes );

                ushort[] shopPtrs = new ushort[71];

                reader.BaseStream.Position = ShopData;

                for ( int i = 0; i < shopPtrs.Length; i++ )
                {
                    shopPtrs[i] = reader.ReadUInt16();
                }

                string ShopFile = options.MakeOutPath( @"shopStock.tab" );
                byte[] data = reader.ReadBytes( 0x180 - (71 * 2) );

                using ( BinaryWriter writer = new BinaryWriter( File.Create( ShopFile ) ) )
                {
                    for ( int i = 0; i < shopPtrs.Length; i++ )
                    {
                        ushort ptr = (ushort) (shopPtrs[i] - shopPtrs[0]);
                        writer.Write( ptr );
                    }

                    writer.Write( data );
                }

                string[] shopText = Text.ReadStringTable( reader, ShopText, ShopTextPage, 38 );
                WriteStringTableFile( options.MakeOutPath( @"shopText.tab" ), ShopMessages );
            }
        }

        static readonly string[] Credits = new string[]
        {
            "\n   PROGRAMMED\n\n       BY\n\n\n   N A S I R",
            "\n   CHARACTER\n\n    DESIGN\n\n\n YOSITAKA AMANO",
            "\n    SCENARIO\n\n       BY\n\n\n  KENJI TERADA",
            "\n   PRODUCTION\n\n       OF\n\n\n SQUARE  A-TEAM"
        };

        private static void ExtractStory( Options options )
        {
            using ( BinaryReader reader = new BinaryReader( File.OpenRead( options.RomPath ) ) )
            {
                string[] storyText = Text.ReadStringTable( reader, StoryText, StoryTextPage, 25 );

#if A
                Array.Resize( ref storyText, storyText.Length + 1 );
                storyText[storyText.Length - 1] = Text.DecodeString( reader, IntroText );

                WriteStringTableFile( options.MakeOutPath( @"storyText.tab" ), storyText );
#else
                string[] story = new string[storyText.Length + 1 + Credits.Length];
                Array.Copy( storyText, story, 4 );
                Array.Copy( Credits, 0, story, 4, Credits.Length );
                Array.Copy( storyText, 4, story, 4 + Credits.Length, storyText.Length - 4 );
                story[story.Length - 1] = Text.DecodeString( reader, IntroText );

                WriteStringTableFile( options.MakeOutPath( @"storyText.tab" ), story );
#endif
            }
        }

        private static void ExtractMenu( Options options )
        {
            using ( BinaryReader reader = new BinaryReader( File.OpenRead( options.RomPath ) ) )
            {
                string[] menuText = Text.ReadStringTable( reader, MenuText, MenuTextPage, 64 );
                WriteStringTableFile( options.MakeOutPath( @"menuText.tab" ), menuText );

                Bitmap bmp = new Bitmap( 128, 16 );
                Palette darkPal = new Palette( 0, 0, 1, 0x30 );
                Palette lightPal = new Palette( 0, 0x30, 1, 0x22 );

                for ( int i = 0; i < 5; i++ )
                {
                    int ptr = OrbCHR + TileSize * 4 * i;
                    DrawSprite( reader, ptr, bmp, lightPal, 2, 2, i * 16, 0, false );
                }

                DrawSprite( reader, OrbCHR + TileSize * 22, bmp, darkPal, 2, 2, 80, 0, false );

                DrawSprite( reader, OrbCHR + TileSize * 20, bmp, lightPal, 2, 1, 96, 0, false );
                DrawSprite( reader, OrbCHR + TileSize * 20, bmp, darkPal, 2, 1, 96, 8, false );

                bmp.Save( options.MakeOutPath( @"menu.png" ) );
            }
        }

        private static void ExtractPrices( Options options )
        {
            using ( BinaryReader reader = new BinaryReader( File.OpenRead( options.RomPath ) ) )
            {
                reader.BaseStream.Position = Prices;
                byte[] priceBuf = reader.ReadBytes( 2 * 256 );

                File.WriteAllBytes( options.MakeOutPath( @"prices.dat" ), priceBuf );
            }
        }

        private static void ExtractTreasures( Options options )
        {
            using ( BinaryReader reader = new BinaryReader( File.OpenRead( options.RomPath ) ) )
            {
                reader.BaseStream.Position = Treasures;
                byte[] treasuresBuf = reader.ReadBytes( 256 );

                File.WriteAllBytes( options.MakeOutPath( @"treasure.dat" ), treasuresBuf );
            }
        }

        private static void ExtractInitFlags( Options options )
        {
            using ( BinaryReader reader = new BinaryReader( File.OpenRead( options.RomPath ) ) )
            {
                reader.BaseStream.Position = InitFlags;
                byte[] flagsBuf = reader.ReadBytes( 256 );

                File.WriteAllBytes( options.MakeOutPath( @"initFlags.dat" ), flagsBuf );
            }
        }

        static string[] scriptNames = new string[]
        {
            "None",
            "KingConeria",
            "Garland",
            "Princess1",
            "Bikke",
            "ElfDoc",
            "ElfPrince",
            "Astos",
            "Nerrick",
            "Smith",
            "Matoya",
            "Unne",
            "Vampire",
            "Sarda",
            "Bahamut",
            "TalkIfVisible",
            "SubEng",
            "CubeBot",
            "Princess2",
            "Fairy",
            "Titan",
            "CanoeSage",
            "Talk",
            "Talk",
            "Replace",
            "Replace",
            "TalkFight",
            "TalkFight",
            "TalkFight",
            "TalkFight",
            "TalkFight",
            "None",
            "TalkIfVisible",
            "TalkIfVisible",
            "TalkIfVisible",
            "TalkIfItem",
            "TalkIfVisible",
            "TalkIfVisible",
            "Invis",
            "IfBridge",
            "TalkIfVisible",
            "TalkIfVisible",
            "TalkIfVisible",
            "TalkIfVisible",
            "TalkIfItem",
            "TalkIfVisible",
            "TalkIfItem",
            "TalkIfEvent",
            "TalkIfVisible",
            "TalkIfVisible",
            "GoBridge",
            "TalkIfVisible",
            "_4Orb",
            "Talk",
            "Talk",
            "TalkIfVisible",
            "TalkIfVisible",
            "Talk",
            "_4Orb",
            "_4Orb",
            "_4Orb",
            "_4Orb",
            "_4Orb",
            "Talk",
            "Talk",
            "Talk",
            "TalkIfEvent",
            "TalkIfEvent",
            "TalkIfEvent",
            "Talk",
            "TalkIfEvent",
            "TalkIfItem",
            "Talk",
            "TalkIfEvent",
            "TalkIfEvent",
            "TalkIfItem",
            "TalkIfEvent",
            "TalkIfEvent",
            "TalkIfEvent",
            "TalkIfEvent",
            "TalkIfEvent",
            "TalkIfEvent",
            "Talk",
            "IfCanoe",
            "TalkIfItem",
            "TalkIfEvent",
            "TalkIfEvent",
            "Talk",
            "Talk",
            "IfCanal",
            "Talk",
            "Talk",
            "TalkIfItem",
            "TalkIfItem",
            "Talk",
            "IfCanal",
            "IfKeyTnt",
            "Talk",
            "IfCanal",
            "Talk",
            "Talk",
            "Talk",
            "Talk",
            "Talk",
            "TalkIfVisible",
            "Talk",
            "IfEarthVamp",
            "TalkIfItem",
            "TalkIfVisible",
            "IfEarthVamp",
            "Talk",
            "Talk",
            "TalkIfItem",
            "IfAirship",
            "Talk",
            "TalkIfEvent",
            "TalkIfItem",
            "Talk",
            "Talk",
            "Talk",
            "_4Orb",
            "_4Orb",
            "_4Orb",
            "_4Orb",
            "_4Orb",
            "_4Orb",
            "_4Orb",
            "TalkIfItem",
            "IfEarthFire",
            "TalkIfItem",
            "Talk",
            "Talk",
            "CoOGuy",
            "Talk",
            "Talk",
            "Talk",
            "Talk",
            "Talk",
            "Talk",
            "Talk",
            "Talk",
            "Talk",
            "Talk",
            "Talk",
            "Talk",
            "Talk",
            "Talk",
            "Talk",
            "TalkIfItem",
            "Talk",
            "Talk",
            "Talk",
            "Talk",
            "Talk",
            "TalkIfItem",
            "TalkIfEvent",
            "Talk",
            "Talk",
            "Talk",
            "Talk",
            "Talk",
            "Talk",
            "CubeBotBad",
            "Talk",
            "Talk",
            "Talk",
            "Talk",
            "Talk",
            "Talk",
            "TalkIfItem",
            "Talk",
            "Talk",
            "Talk",
            "Talk",
            "Talk",
            "TalkIfEvent",
            "Talk",
            "Talk",
            "Talk",
            "Talk",
            "Talk",
            "Talk",
            "Talk",
            "Talk",
            "Talk",
            "Talk",
            "Talk",
            "Chime",
            "TalkIfEvent",
            "TalkIfEvent",
            "TalkIfEvent",
            "TalkIfEvent",
            "TalkIfEvent",
            "TalkIfEvent",
            "TalkIfEvent",
            "TalkIfEvent",
            "TalkIfEvent",
            "TalkIfEvent",
            "TalkIfEvent",
            "TalkIfEvent",
            "TalkIfEvent",
            "TalkIfEvent",
            "BlackOrb",
            "Talk",
            "Talk",
            "Talk",
            "Talk",
            "Talk",
            "Talk",
            "Talk",
            "Talk",
            "Talk",
            "Talk",
            "Talk",
            "Talk",
            "Talk",
            "SampleMovement",
        };

        private static void ExtractScripts( Options options )
        {
            string compilerPath = options.MakeOutPath( "GeminiC.exe" );
            string thisPath = Path.GetDirectoryName( Process.GetCurrentProcess().MainModule.FileName );
            string scriptFile = Path.Combine( thisPath, @"Data\ObjEvents.gem" );
            string outBin = options.MakeOutPath( "objEvents.prg" );
            string outIndex = options.MakeOutPath( "objEvents.prgidx" );
            string args = string.Format( "\"{0}\" \"{1}\" \"{2}\"", scriptFile, outBin, outIndex );
            using ( var process = Process.Start( compilerPath, args ) )
            {
                process.WaitForExit();
                if ( process.ExitCode != 0 )
                    throw new Exception( "The script compiler failed with code " + process.ExitCode );

                var nameToAddr = new Dictionary<string, int>();

                using ( var reader = new BinaryReader( File.OpenRead( outIndex ) ) )
                {
                    while ( reader.BaseStream.Position < reader.BaseStream.Length )
                    {
                        int address = reader.ReadInt32();
                        var chars = reader.ReadChars( 32 );
                        string name = new string( chars ).TrimEnd( '\0' );

                        nameToAddr.Add( name, address );
                    }
                }

                string indexFile = options.MakeOutPath( "objEvents.dat" );
                using ( var writer = new BinaryWriter( TruncateFile( indexFile ) ) )
                {
                    foreach ( var name in scriptNames )
                    {
                        writer.Write( (ushort) nameToAddr[name] );
                    }
                }
            }
        }

        private static void ExtractTalkData( Options options )
        {
            using ( BinaryReader reader = new BinaryReader( File.OpenRead( options.RomPath ) ) )
            {
                byte[] data = new byte[(208 + 8) * 4];

                reader.BaseStream.Position = ObjectTalkData;
                reader.Read( data, 0, 208 * 4 );

                for ( int i = 0; i < 8; i++ )
                {
                    int baseIndex = (208 + i) * 4;

                    for ( int j = 0; j < 4; j++ )
                    {
                        data[baseIndex + j] = data[0x57 * 4 + j];
                    }
                }

                File.WriteAllBytes( options.MakeOutPath( @"talkParams.dat" ), data );
            }
        }

        private static void ExtractDialogue( Options options )
        {
            using ( BinaryReader reader = new BinaryReader( File.OpenRead( options.RomPath ) ) )
            {
                string[] msgs = Text.ReadStringTable( reader, DialogueText, DialogueTextPage, 256 );

                string DialogueFile = options.MakeOutPath( @"dialogue.tab" );

                WriteStringTableFile( DialogueFile, msgs );
            }
        }

        private static void ExtractLevelBattleRates( Options options )
        {
            using ( BinaryReader reader = new BinaryReader( File.OpenRead( options.RomPath ) ) )
            {
                reader.BaseStream.Position = BattleRates;
                byte[] rates = reader.ReadBytes( 64 );

                string RatesFile = options.MakeOutPath( @"battleRates.dat" );

                File.WriteAllBytes( RatesFile, rates );
            }
        }

        private static void ExtractSwapTeleports( Options options )
        {
            using ( BinaryReader reader = new BinaryReader( File.OpenRead( options.RomPath ) ) )
            {
                reader.BaseStream.Position = SwapTeleportsX;
                byte[] xs = reader.ReadBytes( 64 );
                byte[] ys = reader.ReadBytes( 64 );
                byte[] mapIds = reader.ReadBytes( 64 );

                string TeleportsFile = options.MakeOutPath( @"swapTeleports.dat" );

                using ( BinaryWriter writer = new BinaryWriter( File.OpenWrite( TeleportsFile ) ) )
                {
                    writer.BaseStream.SetLength( 0 );

                    for ( int i = 0; i < 64; i++ )
                    {
                        writer.Write( xs[i] );
                        writer.Write( ys[i] );
                        writer.Write( mapIds[i] );
                        writer.Write( (byte) 0 );
                    }
                }
            }
        }

        private static void ExtractExitTeleports( Options options )
        {
            using ( BinaryReader reader = new BinaryReader( File.OpenRead( options.RomPath ) ) )
            {
                reader.BaseStream.Position = ExitTeleportsX;
                byte[] xs = reader.ReadBytes( 16 );
                byte[] ys = reader.ReadBytes( 16 );

                string TeleportsFile = options.MakeOutPath( @"exitTeleports.dat" );

                using ( BinaryWriter writer = new BinaryWriter( File.OpenWrite( TeleportsFile ) ) )
                {
                    writer.BaseStream.SetLength( 0 );

                    for ( int i = 0; i < 16; i++ )
                    {
                        writer.Write( xs[i] );
                        writer.Write( ys[i] );
                    }
                }
            }
        }

        private static void ExtractLevelMaps( Options options )
        {
            using ( BinaryReader reader = new BinaryReader( File.OpenRead( options.RomPath ) ) )
            {
                ushort[] mapPtrs = new ushort[64];

                reader.BaseStream.Position = LMapTable;

                for ( int i = 0; i < mapPtrs.Length; i++ )
                {
                    mapPtrs[i] = reader.ReadUInt16();
                }

                // there are really 61 maps, but there's space in the table for 64

                int firstMapPos = (int) reader.BaseStream.Position;
                int lastMapOffset = mapPtrs[60] - mapPtrs[0];

                // look for the end of the last map

                reader.BaseStream.Position += lastMapOffset;

                while ( reader.ReadByte() != 0xff )
                {
                }

                // now that we know where all map data ends, read it all

                int mapDataSize = (int) reader.BaseStream.Position - firstMapPos;

                reader.BaseStream.Position = firstMapPos;
                byte[] mapData = reader.ReadBytes( mapDataSize );

                string LMapsFile = options.MakeOutPath( @"levelMaps.tab" );

                using ( BinaryWriter writer = new BinaryWriter( File.OpenWrite( LMapsFile ) ) )
                {
                    for ( int i = 0; i < mapPtrs.Length; i++ )
                    {
                        // first byte of map data is offset 0
                        writer.Write( (ushort) (mapPtrs[i] - mapPtrs[0]) );
                    }

                    writer.Write( mapData );
                }
            }
        }

        private static void ExtractLevelTileAttrs( Options options )
        {
            using ( BinaryReader reader = new BinaryReader( File.OpenRead( options.RomPath ) ) )
            {
                reader.BaseStream.Position = LTilesetAttr;
                byte[] attrBuf = reader.ReadBytes( 8 * 128 * 2 );
                File.WriteAllBytes( options.MakeOutPath( @"levelTileAttr.dat" ), attrBuf );

                reader.BaseStream.Position = TilesetIndexes;
                byte[] tileSetIDs = reader.ReadBytes( 64 );
                File.WriteAllBytes( options.MakeOutPath( @"levelTilesets.dat" ), tileSetIDs );
            }
        }

        private static void ExtractEnterTeleports( Options options )
        {
            using ( BinaryReader reader = new BinaryReader( File.OpenRead( options.RomPath ) ) )
            {
                reader.BaseStream.Position = EnterTeleportsX;
                byte[] xs = reader.ReadBytes( 32 );
                byte[] ys = reader.ReadBytes( 32 );
                byte[] mapIds = reader.ReadBytes( 32 );

                string TeleportsFile = options.MakeOutPath( @"enterTeleports.dat" );

                using ( BinaryWriter writer = new BinaryWriter( File.OpenWrite( TeleportsFile ) ) )
                {
                    writer.BaseStream.SetLength( 0 );

                    for ( int i = 0; i < 32; i++ )
                    {
                        writer.Write( xs[i] );
                        writer.Write( ys[i] );
                        writer.Write( mapIds[i] );
                        writer.Write( (byte) 0 );
                    }
                }
            }
        }

        private static void ExtractDomains( Options options )
        {
            using ( BinaryReader reader = new BinaryReader( File.OpenRead( options.RomPath ) ) )
            {
                reader.BaseStream.Position = Domains;
                byte[] domainsBuf = reader.ReadBytes( 128 * 8 );

                File.WriteAllBytes( options.MakeOutPath( @"domains.dat" ), domainsBuf );

                reader.BaseStream.Position = FormationWeights;
                byte[] weightsBuf = reader.ReadBytes( 64 );

                File.WriteAllBytes( options.MakeOutPath( @"formationWeights.dat" ), weightsBuf );

                reader.BaseStream.Position = TileBackdrops;
                byte[] backdropsBuf = reader.ReadBytes( 128 );

                File.WriteAllBytes( options.MakeOutPath( @"tileBackdrops.dat" ), backdropsBuf );
            }
        }

        struct LoopPoints
        {
            public int Begin;
            public int End;
        }

        static LoopPoints FindLoopPoints(
            BinaryReader reader,
            int dataBase,
            byte[] noteLenghts,
            ushort[] square1Ptr,
            ushort[] square2Ptr,
            ushort[] trianglePtr,
            int songId )
        {
            ushort firstPtr = square1Ptr[0];
            LoopPoints loop = new LoopPoints();
            LoopPoints[] l = new LoopPoints[3];

            l[0] = FindChannelLoopPoints( reader, dataBase, noteLenghts, square1Ptr, firstPtr, songId );
            l[1] = FindChannelLoopPoints( reader, dataBase, noteLenghts, square2Ptr, firstPtr, songId );
            l[2] = FindChannelLoopPoints( reader, dataBase, noteLenghts, trianglePtr, firstPtr, songId );

            for ( int i = 0; i < 3; i++ )
            {
                if ( l[i].End > loop.End )
                {
                    loop.Begin = l[i].Begin;
                    loop.End = l[i].End;
                }
            }

            return loop;
        }

        static LoopPoints FindChannelLoopPoints(
            BinaryReader reader,
            int dataBase,
            byte[] noteLenghts,
            ushort[] channelPtr,
            ushort firstPtr,
            int songId )
        {
            reader.BaseStream.Position = dataBase + (channelPtr[songId] - firstPtr);

            uint[] instFrames = new uint[0x1da0];
            int loopBeginFrames = -1;

            int runningFrames = 0;
            int tempoIndex = 0;
            int repeatCount = 0;

            while ( true )
            {
                int ptr = (int) reader.BaseStream.Position - dataBase;
                if ( instFrames[ptr] == 0 )
                    instFrames[ptr] = (uint) runningFrames | 0x80000000;

                byte b = reader.ReadByte();

                //Console.WriteLine( "{0:X2}", b );

                if ( b < 0xD0 )
                {
                    // notes and rests
                    int lenIndex = b & 0xF;
                    int lenFrames = noteLenghts[tempoIndex * 16 + lenIndex];

                    runningFrames += lenFrames;

                    //Console.WriteLine( "Note/rest, length {0}", lenFrames );
                }
                else if ( b == 0xD0 )
                {
                    int targetPtr = reader.ReadUInt16();
                    int targetPos = (targetPtr - firstPtr);

                    //Console.WriteLine( "Loop", b );
                    //Console.WriteLine( "Start loop running frames: {0}", 
                    //    instFrames[targetPos] & 0x7fffffff );

                    loopBeginFrames = (int) (instFrames[targetPos] & 0x7fffffff);
                    break;
                }
                else if ( b >= 0xD1 && b <= 0xD7 )
                {
                    int targetPtr = reader.ReadUInt16();
                    int repeats = b & 0xF;
                    int targetPos = dataBase + (targetPtr - firstPtr);

                    if ( repeatCount == 0 )
                    {
                        repeatCount = repeats;
                        reader.BaseStream.Position = targetPos;
                    }
                    else
                    {
                        repeatCount--;
                        if ( repeatCount > 0 )
                            reader.BaseStream.Position = targetPos;
                    }

                    //Console.WriteLine( "Loop: {0:X}", b );
                }
                else if ( b >= 0xF9 && b <= 0xFE )
                {
                    tempoIndex = b - 0xF9;
                    //Console.WriteLine( "Change tempo: {0:X}", b );
                }
                else if ( b == 0xF8 )
                {
                    b = reader.ReadByte();
                    //Console.WriteLine( "Change envelope speed: {0:X}", b );
                }
                else if ( b == 0xFF )
                {
                    //Console.WriteLine( "End" );
                    break;
                }
            }

            //Console.WriteLine( "End frames: {0}", runningFrames );

            return new LoopPoints() { Begin = loopBeginFrames, End = runningFrames };
        }

        private static LoopPoints[] ExtractLoopPoints( Options options )
        {
            using ( BinaryReader reader = new BinaryReader( File.OpenRead( options.RomPath ) ) )
            {
                ushort[] square1Ptr = new ushort[24];
                ushort[] square2Ptr = new ushort[24];
                ushort[] trianglePtr = new ushort[24];

                reader.BaseStream.Position = 0x34010;

                for ( int i = 0; i < 24; i++ )
                {
                    square1Ptr[i] = reader.ReadUInt16();
                    square2Ptr[i] = reader.ReadUInt16();
                    trianglePtr[i] = reader.ReadUInt16();
                    reader.ReadUInt16();
                }

                int dataBase = (int) reader.BaseStream.Position;
                //byte[] data = new byte[0x1da0];

                reader.BaseStream.Position = 0x37369;
                byte[] noteLenghts = reader.ReadBytes( 16 * 6 );

                LoopPoints[] pointPairs = new LoopPoints[24];
                string LoopFile = options.MakeOutPath( @"loopPoints.dat" );
                using ( BinaryWriter writer = new BinaryWriter( File.Create( LoopFile ) ) )
                {
                    for ( int i = 0; i < 24; i++ )
                    {
                        LoopPoints loopPoints = FindLoopPoints(
                            reader,
                            dataBase,
                            noteLenghts,
                            square1Ptr,
                            square2Ptr,
                            trianglePtr,
                            i );
                        pointPairs[i] = loopPoints;

                        writer.Write( (short) loopPoints.Begin );
                        writer.Write( (short) loopPoints.End );
                    }
                }
                return pointPairs;
            }
        }

        class SoundItem
        {
            public short Track;
            public short Begin;
            public short End;
            public string Filename;
        }

        private static void ExtractSongs( Options options )
        {
            byte[] nsfImage = BuildMemoryNsf( options, "NsfSong.csv" );

            string[] songFilenames = 
            {
                "01_prelude.wav",
                "02_opening.wav",
                "03_ending.wav",
                "04_field.wav",
                "05_ship.wav",
                "06_airship.wav",
                "07_town.wav",
                "08_castle.wav",
                "09_volcano.wav",
                "10_matoya.wav",
                "11_dungeon.wav",
                "12_temple.wav",
                "13_sky.wav",
                "14_sea_shrine.wav",
                "15_shop.wav",
                "16_battle.wav",
                "17_menu.wav",
                "18_dead.wav",
                "19_victory.wav",
                "20_fanfare.wav",
                "21_unknown.wav",
                "22_save.wav",
                "23_unknown.wav"
            };

            LoopPoints[] loopPoints = ExtractLoopPoints( options );
            loopPoints[20].End = 30;
            for ( int i = 0; i < loopPoints.Length; i++ )
            {
                if ( i == songFilenames.Length )
                    break;

                SoundItem item = new SoundItem();
                item.Track = (short) i;
                item.Filename = songFilenames[i];
                item.Begin = (short) loopPoints[i].Begin;
                item.End = (short) loopPoints[i].End;
                ExtractSoundFile( nsfImage, options, item );
            }

            File.Copy( 
                options.MakeOutPath( "23_unknown.wav" ), 
                options.MakeOutPath( "ff1-sfx-potion.wav" ), 
                true );
        }

        struct SfxFileDesc
        {
            public string Filename;
            public int Track;
            public ushort End;
        }

        private static void ExtractSoundEffects( Options options )
        {
            byte[] nsfImage = BuildMemoryNsf( options, "nsf-sfx.csv" );

            SfxFileDesc[] effects = 
            {
                new SfxFileDesc { Filename = "ff1-sfx-confirm.wav", Track = 0, End = 31 },
                new SfxFileDesc { Filename = "ff1-sfx-cursor.wav", Track = 1, End = 16 },
                new SfxFileDesc { Filename = "ff1-sfx-door.wav", Track = 7, End = 0x25 },
                new SfxFileDesc { Filename = "ff1-sfx-error.wav", Track = 14, End = 16 },
                new SfxFileDesc { Filename = "ff1-sfx-fight.wav", Track = 12, End = 0x41 },
                new SfxFileDesc { Filename = "ff1-sfx-hurt.wav", Track = 18, End = 0xF },
                new SfxFileDesc { Filename = "ff1-sfx-magic.wav", Track = 17, End = 0x3C },
                //new SfxFileDesc { Filename = "ff1-sfx-potion.wav", Track = 3 },
                new SfxFileDesc { Filename = "ff1-sfx-step.wav", Track = 6, End = 6 },
                new SfxFileDesc { Filename = "ff1-sfx-strike.wav", Track = 19, End = 0xC },
                new SfxFileDesc { Filename = "ff1-sfx-ship.wav", Track = 4, End = 60 * 4 },
                new SfxFileDesc { Filename = "ff1-sfx-lift.wav", Track = 15, End = 0x21 * 2 },
                new SfxFileDesc { Filename = "ff1-sfx-land.wav", Track = 16, End = 0x21 * 2 },
                new SfxFileDesc { Filename = "ff1-sfx-airship.wav", Track = 3, End = 60 * 3 },
                new SfxFileDesc { Filename = "ff1-sfx-lava.wav", Track = 5, End = 5 },
                new SfxFileDesc { Filename = "ff1-sfx-chaos_rumble.wav", Track = 20, End = 2168 },
            };

            for ( int i = 0; i < effects.Length; i++ )
            {
                SoundItem item = new SoundItem();
                item.Track = (short) effects[i].Track;
                item.Filename = effects[i].Filename;
                item.Begin = 0;
                item.End = (short) effects[i].End;
                ExtractSoundFile( nsfImage, options, item );
            }

            File.Copy(
                options.MakeOutPath( "ff1-sfx-chaos_rumble.wav" ),
                options.MakeOutPath( "24_chaos_rumble.wav" ),
                true );
        }

        private static void ExtractSoundFile( string nsfPath, Options options, SoundItem item )
        {
            if ( string.IsNullOrEmpty( nsfPath ) )
                throw new Exception( "An NSF file is needed to extract sound files." );

            byte[] nsfImage = File.ReadAllBytes( nsfPath );

            ExtractSoundFile( nsfImage, options, item );
        }

        private static void ExtractSoundFile( byte[] nsfImage, Options options, SoundItem item )
        {
            const int SampleRate = 44100;
            const double SampleRateMs = SampleRate / 1000.0;
            const double MillisecondsAFrame = 1000.0 / 60.0;

            string outPath = options.MakeOutPath( item.Filename );
            using ( ExtractNsf.NsfEmu emu = new ExtractNsf.NsfEmu() )
            using ( ExtractNsf.WaveWriter waveWriter = new ExtractNsf.WaveWriter( SampleRate, outPath ) )
            {
                emu.SampleRate = SampleRate;
                emu.LoadMem( nsfImage, nsfImage.Length );
                emu.StartTrack( item.Track );

                waveWriter.EnableStereo();

                short[] buffer = new short[1024];
                int limit = (int) (item.End * MillisecondsAFrame);
                while ( emu.Tell < limit )
                {
                    int count = buffer.Length;
                    int samplesRem = (int) (SampleRateMs * (limit - emu.Tell));
                    if ( samplesRem < count )
                    {
                        count = (int) ((samplesRem + 1) & 0xFFFFFFFE);
                    }
                    emu.Play( count, buffer );
                    waveWriter.Write( buffer, count, 1 );
                }
            }
        }

        private class NsfChunkItem
        {
            public string SrcName;
            public int SrcAddr;
            public int DstAddr;
            public int Length;

            public static NsfChunkItem ConvertFields( string[] fields )
            {
                NsfChunkItem item = new NsfChunkItem();
                item.SrcName = fields[0];
                item.SrcAddr = int.Parse( fields[1], NumberStyles.HexNumber );
                item.DstAddr = int.Parse( fields[2], NumberStyles.HexNumber );
                item.Length = int.Parse( fields[3], NumberStyles.HexNumber );
                return item;
            }
        }

        private static byte[] BuildMemoryNsf( Options options, string tableFileName )
        {
            List<NsfChunkItem> nsfItems;

            using ( var specStream = GetResourceStream( "ExtractRes.Data." + tableFileName ) )
            {
                nsfItems = DatafileReader.ReadTable( specStream, NsfChunkItem.ConvertFields );
            }

            if ( nsfItems.Count == 0 || nsfItems[0].SrcName != "" )
                throw new Exception();

            byte[] nsfImage = null;
            var romImage = File.ReadAllBytes( options.RomPath );

            foreach ( var item in nsfItems )
            {
                if ( item.SrcName == "" )
                {
                    nsfImage = new byte[item.Length];
                }
                else if ( string.Compare( item.SrcName, "rom", true ) == 0 )
                {
                    Array.Copy( romImage, item.SrcAddr, nsfImage, item.DstAddr, item.Length );
                }
                else
                {
                    using ( var stream = GetResourceStream( "ExtractRes.Data." + item.SrcName ) )
                    {
                        stream.Position = item.SrcAddr;
                        stream.Read( nsfImage, item.DstAddr, item.Length );
                    }
                }
            }

            return nsfImage;
        }

        private static void ExtractFont( Options options )
        {
            using ( BinaryReader reader = new BinaryReader( File.OpenRead( options.RomPath ) ) )
            {
                string FontFile = options.MakeOutPath( @"main.mfont" );

                using ( BinaryWriter writer = new BinaryWriter( File.OpenWrite( FontFile ) ) )
                {
                    foreach ( byte index in fontMapping )
                    {
                        byte x = (byte) ((index % 16) * 8);
                        byte y = (byte) ((index / 16) * 8);
                        writer.Write( x );
                        writer.Write( y );
                    }
                }

                reader.BaseStream.Position = FontCHR;

                // add two rows to hold the cursor
                Bitmap bmp = new Bitmap( 16 * 8, (8 + 2) * 8 );
                Color[] colors = new Color[]
                {
                    DefaultSystemPalette.Colors[0],
                    DefaultSystemPalette.Colors[0],
                    DefaultSystemPalette.Colors[1],
                    DefaultSystemPalette.Colors[0x30],
                };

                for ( int y = 0; y < 8 * 8; y += 8 )
                {
                    for ( int x = 0; x < 16 * 8; x += 8 )
                    {
                        DrawTile( reader, bmp, colors, x, y, true );
                    }
                }

                reader.BaseStream.Position = FontCHR - (TileSize * 6);

                // slash '/' isn't with the rest of the characters
                DrawTile( reader, bmp, colors, 15 * 8, 7 * 8, true );

                DrawExtraChars( bmp, colors[3] );

                Palette palette = new Palette( 0, 0x30, 0x10, 0 );

                DrawSprite( reader, EffectCHR, bmp, palette, 2, 2, 0, 8 * 8, true );

                bmp.MakeTransparent( DefaultSystemPalette.Colors[1] );
                bmp.Save( options.MakeOutPath( @"font.png" ), ImageFormat.Png );

                Bitmap bmpB = new Bitmap( bmp.Width, bmp.Height );

                using ( Graphics g = Graphics.FromImage( bmpB ) )
                {
                    g.DrawImage( bmp, 0, 0, new Rectangle( 0, 0, 10 * 8, 8 ), GraphicsUnit.Pixel );
                    for ( int i = 0; i < 10; i++ )
                    {
                        Outline( bmpB, new Rectangle( i * 8, 0, 8, 8 ) );
                    }

                    g.DrawImage( bmp, 80, 0, new Rectangle( 48, 8, 8, 8 ), GraphicsUnit.Pixel );
                    g.DrawImage( bmp, 88, 0, new Rectangle( 98, 16, 8, 8 ), GraphicsUnit.Pixel );
                    g.DrawImage( bmp, 92, 0, new Rectangle( 48, 24, 8, 8 ), GraphicsUnit.Pixel );
                    g.DrawImage( bmp, 100, 0, new Rectangle( 48, 24, 8, 8 ), GraphicsUnit.Pixel );
                    Outline( bmpB, new Rectangle( 80, 0, 32, 8 ) );
                }

                bmpB.Save( options.MakeOutPath( @"fontB.png" ), ImageFormat.Png );
            }
        }

        private static void DrawExtraChars( Bitmap bmp, Color color )
        {
            int glyphX = 0;
            int glyphY = 0;

            // colon in cell (15, 8)
            glyphX = 15 * 8;
            glyphY = 8 * 8;
            bmp.SetPixel( glyphX + 3, glyphY + 2, color );
            bmp.SetPixel( glyphX + 4, glyphY + 2, color );
            bmp.SetPixel( glyphX + 3, glyphY + 3, color );
            bmp.SetPixel( glyphX + 4, glyphY + 3, color );
            bmp.SetPixel( glyphX + 3, glyphY + 5, color );
            bmp.SetPixel( glyphX + 4, glyphY + 5, color );
            bmp.SetPixel( glyphX + 3, glyphY + 6, color );
            bmp.SetPixel( glyphX + 4, glyphY + 6, color );
        }

        static bool IsLetterColor( Color color )
        {
            return color.A == byte.MaxValue && color.ToArgb() != Color.Black.ToArgb();
        }

        private static void Outline( Bitmap bmp, Rectangle rect )
        {
            for ( int y = rect.Top; y < rect.Bottom; y++ )
            {
                for ( int x = rect.Left; x < rect.Right; x++ )
                {
                    if ( bmp.GetPixel( x, y ).A == byte.MaxValue )
                        continue;

                    bool draw = false;

                    draw = (x > rect.Left && IsLetterColor( bmp.GetPixel( x - 1, y ) ))
                        || (x < rect.Right - 1 && IsLetterColor( bmp.GetPixel( x + 1, y ) ))
                        || (y > rect.Top && IsLetterColor( bmp.GetPixel( x, y - 1 ) ))
                        || (y < rect.Bottom - 1 && IsLetterColor( bmp.GetPixel( x, y + 1 ) ));

                    if ( draw )
                        bmp.SetPixel( x, y, Color.Black );
                }
            }
        }

        static readonly Dictionary<int, int> OrigToNewMusic = new Dictionary<int, int>()
        {
            { 0x47, 6 },
            { 0x48, 7 },
            { 0x49, 8 },
            { 0x4a, 9 },
            { 0x4b, 10 },
            { 0x4c, 11 },
            { 0x4d, 12 },
            { 0x4e, 13 },
        };

        private static void ExtractLevelMusic( Options options )
        {
            using ( BinaryReader reader = new BinaryReader( File.OpenRead( options.RomPath ) ) )
            {
                byte[] tileSetIDs = null;
                byte[] tilesetOrigMusic = null;
                byte[] levelMusic = new byte[64];

                reader.BaseStream.Position = TilesetIndexes;
                tileSetIDs = reader.ReadBytes( 64 );

                reader.BaseStream.Position = TilesetOrigMusic;
                tilesetOrigMusic = reader.ReadBytes( 8 );

                for ( int i = 0; i < 64; i++ )
                {
                    int tileset = tileSetIDs[i];
                    int origMusic = tilesetOrigMusic[tileset];

                    levelMusic[i] = (byte) OrigToNewMusic[origMusic];
                }

                File.WriteAllBytes( options.MakeOutPath( @"levelMusic.dat" ), levelMusic );
            }
        }

        private static void ExtractLevelTiles( Options options )
        {
            using ( BinaryReader reader = new BinaryReader( File.OpenRead( options.RomPath ) ) )
            {
                HashSet<Tileset> tileSets = new HashSet<Tileset>();
                byte[] tileSetIDs = null;
                List<Tileset> graphicTileSets = new List<Tileset>();
                byte[] mapToGraphicTileset = new byte[64];

                reader.BaseStream.Position = TilesetIndexes;
                tileSetIDs = reader.ReadBytes( 64 );

                // there are really only 61 maps, but room is saved for 64
                for ( int i = 0; i < 61; i++ )
                {
                    reader.BaseStream.Position = LPalettes + i * 0x30;

                    Tileset tileset = new Tileset();
                    tileset.Pattern = tileSetIDs[i];
                    tileset.PaletteIndex = i * 3;
                    tileset.Palettes = new Palette[4];
                    for ( int j = 0; j < 4; j++ )
                    {
                        tileset.Palettes[j] = new Palette();
                        reader.Read( tileset.Palettes[j].Indexes, 0, 4 );
                    }
                    if ( tileSets.Add( tileset ) )
                        graphicTileSets.Add( tileset );
                    mapToGraphicTileset[i] = (byte) graphicTileSets.IndexOf( tileset );
                }

                File.WriteAllBytes( 
                    options.MakeOutPath( @"levelGraphicSets.dat" ), mapToGraphicTileset );

                int y = 0;

                for ( int i = 0; i < graphicTileSets.Count; i++ )
                {
                    var tileset = graphicTileSets[i];
                    using ( Bitmap bmp = new Bitmap( 16 * 16, 8 * 16 ) )
                    {
                        int paletteBase = LPalettes + tileset.PaletteIndex * 0x10;
                        int tileBuildBase = LTileBuild + tileset.Pattern * 0x200;
                        int chrBase = LTileCHR + tileset.Pattern * 0x800;
                        int attrBase = LTileAttr + tileset.Pattern * 0x80;

                        ExtractTiles( reader, paletteBase, tileBuildBase, attrBase, chrBase, bmp, y );
                        ExtractExtraTiles( reader, paletteBase, i, false, attrBase, chrBase, bmp, y );

                        string filename = string.Format( 
                            options.MakeOutPath( @"levelTilesOut{0:X2}.png" ), i );
                        bmp.Save( filename, ImageFormat.Png );
                    }
                }

                y = 0;

                for ( int i = 0; i < graphicTileSets.Count; i++ )
                {
                    var tileset = graphicTileSets[i];
                    using ( Bitmap bmp = new Bitmap( 16 * 16, 8 * 16 ) )
                    {
                        int paletteBase = LPalettes + (tileset.PaletteIndex + 2) * 0x10;
                        int tileBuildBase = LTileBuild + tileset.Pattern * 0x200;
                        int chrBase = LTileCHR + tileset.Pattern * 0x800;
                        int attrBase = LTileAttr + tileset.Pattern * 0x80;

                        ExtractTiles( reader, paletteBase, tileBuildBase, attrBase, chrBase, bmp, y );
                        ExtractExtraTiles( reader, paletteBase, i, true, attrBase, chrBase, bmp, y );

                        string filename = string.Format( 
                            options.MakeOutPath( @"levelTilesIn{0:X2}.png" ), i );
                        bmp.Save( filename, ImageFormat.Png );
                    }
                }
            }
        }

        private static void ExtractOverworldTileAttrs( Options options )
        {
            using ( BinaryReader reader = new BinaryReader( File.OpenRead( options.RomPath ) ) )
            {
                reader.BaseStream.Position = OWTilesetAttr;
                byte[] attrBuf = reader.ReadBytes( 128 * 2 );
                File.WriteAllBytes( options.MakeOutPath( @"owTileAttr.dat" ), attrBuf );
            }
        }

        private static void ExtractOverworldMap( Options options )
        {
            using ( BinaryReader reader = new BinaryReader( File.OpenRead( options.RomPath ) ) )
            {
                ushort[] rowPtrs = new ushort[256];

                reader.BaseStream.Position = OWMapRowTable;

                for ( int i = 0; i < rowPtrs.Length; i++ )
                {
                    rowPtrs[i] = reader.ReadUInt16();
                }

                int firstRowPos = (int) reader.BaseStream.Position;
                int lastRowOffset = rowPtrs[255] - rowPtrs[0];

                // look for the end of the last row

                reader.BaseStream.Position += lastRowOffset;

                while ( reader.ReadByte() != 0xff )
                {
                }

                // now that we know where all row data ends, read all row data

                int rowDataSize = (int) reader.BaseStream.Position - firstRowPos;

                reader.BaseStream.Position = firstRowPos;
                byte[] rowData = reader.ReadBytes( rowDataSize );

                string OWMapFile = options.MakeOutPath( @"owMap.tab" );

                using ( BinaryWriter writer = new BinaryWriter( File.OpenWrite( OWMapFile ) ) )
                {
                    for ( int i = 0; i < rowPtrs.Length; i++ )
                    {
                        // first byte of row data is offset 0
                        writer.Write( (ushort) (rowPtrs[i] - rowPtrs[0]) );
                    }

                    writer.Write( rowData );
                }
            }
        }

        private static void ExtractOverworldTiles( Options options )
        {
            using ( BinaryReader reader = new BinaryReader( File.OpenRead( options.RomPath ) ) )
            {
                Bitmap bmp = new Bitmap( 16 * 16, 8 * 16 );

                ExtractTiles( reader, OverworldPalettes, OWTileBuild, OWTileAttr, OWTileCHR, bmp, 0 );

                bmp.Save( options.MakeOutPath( @"owTiles.png" ), ImageFormat.Png );
            }
        }

        private static void ExtractExtraTiles(
            BinaryReader reader, int paletteBase, int tileset, bool inside,
            int attrBase, int chrBase, Bitmap bmp, int baseY )
        {
            byte[] buf = new byte[64];
            if ( inside )
            {
                // Tile data for two open chest bitmaps that I made based on the original closed ones.
                string resName;
                if ( tileset == 0x13 )
                    resName = "ExtractRes.Data.OpenChest2.bin";
                else
                    resName = "ExtractRes.Data.OpenChest1.bin";
                using ( var stream = GetResourceStream( resName ) )
                {
                    stream.Read( buf, 0, buf.Length );
                }
            }
            else
            {
                if ( tileset == 0 )
                    return;

                for ( int i = 0; i < buf.Length; i++ )
                    buf[i] = 0xFF;
            }
            MemoryStream memStream = new MemoryStream( buf );
            BinaryReader tileReader = new BinaryReader( memStream );

            reader.BaseStream.Position = paletteBase;

            Palette[] pals = new Palette[4];
            for ( int j = 0; j < 4; j++ )
            {
                pals[j] = new Palette();
                reader.Read( pals[j].Indexes, 0, 4 );
            }

            Color[] colors = new Color[4];

            for ( int j = 0; j < 4; j++ )
                colors[j] = DefaultSystemPalette.Colors[pals[0].Indexes[j]];

            DrawTile( tileReader, bmp, colors, 0xF0, 0x70 );
            DrawTile( tileReader, bmp, colors, 0xF0 + 8, 0x70 );
            DrawTile( tileReader, bmp, colors, 0xF0, 0x70 + 8 );
            DrawTile( tileReader, bmp, colors, 0xF0 + 8, 0x70 + 8 );
        }

        private static void ExtractTiles(
            BinaryReader reader, int paletteBase, int tileBuild,
            int attrBase, int chrBase, Bitmap bmp, int baseY )
        {
            reader.BaseStream.Position = paletteBase;

            Palette[] pals = new Palette[4];
            for ( int j = 0; j < 4; j++ )
            {
                pals[j] = new Palette();
                reader.Read( pals[j].Indexes, 0, 4 );
            }

            reader.BaseStream.Position = tileBuild;

            byte[] ul = reader.ReadBytes( 128 );
            byte[] ur = reader.ReadBytes( 128 );
            byte[] dl = reader.ReadBytes( 128 );
            byte[] dr = reader.ReadBytes( 128 );

            reader.BaseStream.Position = attrBase;

            byte[] attr = reader.ReadBytes( 128 );

            Color[] colors = new Color[4];
            int i = 0;

            for ( int y = 0; y < 8 * 16; y += 16 )
            {
                for ( int x = 0; x < bmp.Width; x += 16, i++ )
                {
                    int p = attr[i] & 3;

                    for ( int j = 0; j < 4; j++ )
                        colors[j] = DefaultSystemPalette.Colors[pals[p].Indexes[j]];

                    reader.BaseStream.Position = chrBase + ul[i] * TileSize;
                    DrawTile( reader, bmp, colors, x, baseY + y );

                    reader.BaseStream.Position = chrBase + ur[i] * TileSize;
                    DrawTile( reader, bmp, colors, x + 8, baseY + y );

                    reader.BaseStream.Position = chrBase + dl[i] * TileSize;
                    DrawTile( reader, bmp, colors, x, baseY + y + 8 );

                    reader.BaseStream.Position = chrBase + dr[i] * TileSize;
                    DrawTile( reader, bmp, colors, x + 8, baseY + y + 8 );
                }
            }
        }

        private static void ExtractMapObjects( Options options )
        {
            // Special handling for bats
            // Plain bats are found in 9 levels. They all behave the same, so they 
            // all use object ID 87. But they have different colors depending on the 
            // level they're found in. 
            // That was easy to do with palettes in the original game. Because palettes 
            // are not used in this port, each bat must be draw to the objects image in 
            // each color.
            // As part of this, assign new object IDs to the bats in the levels after 
            // the first with bats. They are assigned new IDs (208..215) based on the 
            // level they're found in (18, 22, 27..32).
            // Changing the object IDs also means that some entries in the map object 
            // table, which says which objects are made for each map, must be changed 
            // to reflect it.

            using ( BinaryReader reader = new BinaryReader( File.OpenRead( options.RomPath ) ) )
            {
                Palette[] pals = new Palette[2] { new Palette(), new Palette() };
                byte[] indexes = null;
                int[] objMaps = new int[208];
                List<int> batMaps = new List<int>();

                reader.BaseStream.Position = ObjectSpriteIndexes;
                indexes = reader.ReadBytes( 208 );

                reader.BaseStream.Position = MapObjects;

                for ( int i = 0; i < 64; i++ )
                {
                    reader.BaseStream.Position = MapObjects + i * 0x30;

                    for ( int j = 0; j < 0x10; j++, reader.BaseStream.Position += 2 )
                    {
                        byte objID = reader.ReadByte();

                        if ( objID == 0 )
                            break;

                        if ( objID == 0x57 && !batMaps.Contains( i ) )
                            batMaps.Add( i );

                        // These objects are in more than 1 place, but only the first is needed.
                        // Keep track of bats separately.
                        if ( (objID == 19 && i == 15)
                            || (objID == 22 && i == 48)
                            || (objID == 0x57 && i != batMaps[0]) )
                            continue;

                        objMaps[objID] = i;
                    }
                }

                // Bats in different maps look different. Assign the second and the rest new IDs
                // The original bat ID belongs to the bats in the first map that has them

                Array.Resize( ref indexes, 208 + batMaps.Count - 1 );
                Array.Resize( ref objMaps, 208 + batMaps.Count - 1 );
                for ( int i = 1; i < batMaps.Count; i++ )
                {
                    indexes[207 + i] = indexes[0x57];
                    objMaps[207 + i] = batMaps[i];
                }

                string ObjectsFile = options.MakeOutPath( @"objects.dat" );

                using ( BinaryWriter writer = new BinaryWriter( File.OpenWrite( ObjectsFile ) ) )
                {
                    writer.BaseStream.SetLength( 0 );

                    for ( int i = 0; i < 64; i++ )
                    {
                        reader.BaseStream.Position = MapObjects + i * 0x30;

                        for ( int j = 0; j < 0x10; j++ )
                        {
                            byte objID = reader.ReadByte();
                            byte objXAndFlags = reader.ReadByte();
                            byte objY = reader.ReadByte();

                            if ( objID == 0x57 )
                            {
                                int relMapIndex = batMaps.IndexOf( i );
                                if ( relMapIndex > 0 )
                                {
                                    objID = (byte) (207 + relMapIndex);
                                }
                            }

                            int flags = objXAndFlags & 0xc0;

                            if ( indexes[objID] == indexes[0x57] )
                                flags |= FlyerObjFlag;

                            writer.Write( objID );
                            writer.Write( (byte) (objXAndFlags & 0x3f) );
                            writer.Write( objY );
                            writer.Write( (byte) flags );
                        }
                    }
                }

                int y = 0;
                Bitmap bmp = new Bitmap( 4 * 16, (12 + 7) * 16 );
                Bitmap objBmp = new Bitmap( 4 * 16, indexes.Length * 16 );

                reader.BaseStream.Position = MapManMainColors;
                byte[] mapManMainColors = reader.ReadBytes( 12 * 2 );

                for ( int i = 0; i < 12; i++ )
                {
                    int spriteBase = MapManCHR + i * 0x100;

                    reader.BaseStream.Position = OverworldPalettes + 16;
                    reader.Read( pals[0].Indexes, 0, 4 );
                    reader.Read( pals[1].Indexes, 0, 4 );

                    pals[0].Indexes[2] = mapManMainColors[i * 2];
                    pals[1].Indexes[2] = mapManMainColors[i * 2 + 1];

                    DrawMapObjectSprite( reader, spriteBase + 0 * TileSize, bmp, pals, 0 * 16, y );
                    DrawMapObjectSprite( reader, spriteBase + 4 * TileSize, bmp, pals, 1 * 16, y );
                    DrawMapObjectSprite( reader, spriteBase + 8 * TileSize, bmp, pals, 2 * 16, y );
                    DrawMapObjectSprite( reader, spriteBase + 12 * TileSize, bmp, pals, 3 * 16, y );

                    y += 16;
                }

                for ( int i = 0; i < 7; i++ )
                {
                    int spriteBase = OWObjectCHR + i * 0x100;
                    int p = (i == 0) ? 1 : 0;

                    if ( i >= 5 )
                        spriteBase -= 4 * 4 * TileSize;
                    else if ( i >= 3 )
                        spriteBase -= 2 * 4 * TileSize;

                    reader.BaseStream.Position = OverworldPalettes + 24;
                    reader.Read( pals[0].Indexes, 0, 4 );
                    reader.Read( pals[1].Indexes, 0, 4 );

                    DrawSprite( reader, spriteBase + 0 * TileSize, bmp, pals[p], 2, 2, 0 * 16, y, true );
                    DrawSprite( reader, spriteBase + 4 * TileSize, bmp, pals[p], 2, 2, 1 * 16, y, true );
                    DrawSprite( reader, spriteBase + 8 * TileSize, bmp, pals[p], 2, 2, 2 * 16, y, true );
                    DrawSprite( reader, spriteBase + 12 * TileSize, bmp, pals[p], 2, 2, 3 * 16, y, true);

                    y += 16;
                }

                y = 0;

                for ( int i = 0; i < indexes.Length; i++ )
                {
                    int spriteBase = MapObjectCHR + indexes[i] * 0x100;

                    reader.BaseStream.Position = LPalettes + objMaps[i] * 0x30 + 24;
                    reader.Read( pals[0].Indexes, 0, 4 );
                    reader.Read( pals[1].Indexes, 0, 4 );

                    DrawMapObjectSprite( reader, spriteBase + 0 * TileSize, objBmp, pals, 0 * 16, y );
                    DrawMapObjectSprite( reader, spriteBase + 4 * TileSize, objBmp, pals, 1 * 16, y );
                    DrawMapObjectSprite( reader, spriteBase + 8 * TileSize, objBmp, pals, 2 * 16, y );
                    DrawMapObjectSprite( reader, spriteBase + 12 * TileSize, objBmp, pals, 3 * 16, y );

                    y += 16;
                }

                bmp.Save( options.MakeOutPath( @"mapPlayer.png" ), ImageFormat.Png );
                objBmp.Save( options.MakeOutPath( @"mapObjects.png" ), ImageFormat.Png );
            }
        }

        static void DrawMapObjectSprite(
            BinaryReader reader, int spriteBase, Bitmap bmp, Palette[] pals, int x, int y )
        {
            DrawSprite( reader, spriteBase, bmp, pals[0], 2, 1, x, y, true );
            DrawSprite( reader, spriteBase + 2 * TileSize, bmp, pals[1], 2, 1, x, y + 8, true );
        }

        private static void ExtractBattleSprites( Options options )
        {
            Palette[] palettes = null;
            byte[] palIndexes = null;

            using ( BinaryReader reader = new BinaryReader( File.OpenRead( options.RomPath ) ) )
            {
                palettes = ReadPalettes( reader, BattleSpritePalettes, 4 );

                reader.BaseStream.Position = BattleSpritePalIndexes;

                palIndexes = reader.ReadBytes( 12 );

                Bitmap bmp = new Bitmap( 16 * 8, 3 * 8 * 12 );
                Bitmap battleBmp = new Bitmap( 16 * 8, 2 * 8 * 64 );
                int y = 0;

                for ( int i = 0; i < 12; i++ )
                {
                    int spriteBase = BattleSpriteCHR + i * 0x200;
                    Palette pal = palettes[palIndexes[i]];

                    DrawSprite( reader, spriteBase, bmp, pal, 2, 3, 0, y, true );
                    DrawSprite( reader, spriteBase, bmp, pal, 2, 2, 2 * 8, y, true );
                    DrawSprite( reader, spriteBase + 6 * 16, bmp, pal, 2, 1, 2 * 8, y + 2 * 8, true );

                    DrawSprite( reader, spriteBase + 8 * 16, bmp, pal, 2, 3, 4 * 8, y, true );
                    DrawSprite( reader, spriteBase + 14 * 16, bmp, pal, 2, 3, 6 * 8, y, true );
                    DrawSprite( reader, spriteBase + 20 * 16, bmp, pal, 2, 3, 8 * 8, y, true );

                    DrawSprite( reader, spriteBase + 20 * 16, bmp, palettes[3], 2, 3, 10 * 8, y, true );

                    DrawSprite( reader, spriteBase + 26 * 16, bmp, pal, 3, 2, 12 * 8, y + 8, true );

                    y += 3 * 8;
                }

                Palette palette = new Palette();
                byte[] buf = new byte[8];

                y = 0;

                for ( int i = 0; i < 40; i++ )
                {
                    reader.BaseStream.Position = WeaponStats + i * 8;
                    reader.Read( buf, 0, 8 );

                    int spriteBase = WeaponCHR + (buf[6] - 0x80) * 16;

                    palette.Indexes[0] = 0x0f;
                    palette.Indexes[1] = buf[7];
                    palette.Indexes[2] = (byte) (buf[7] - 0x10);
                    palette.Indexes[3] = (byte) (buf[7] - 0x20);

                    DrawSprite( reader, spriteBase, battleBmp, palette, 2, 2, 0, y, true );

                    DrawSprite( reader, EffectCHR + 4 * 16, battleBmp, palette, 2, 2, 48, y, true );
                    DrawSprite( reader, EffectCHR + 8 * 16, battleBmp, palette, 2, 2, 64, y, true );
                    DrawSprite( reader, EffectCHR + 12 * 16, battleBmp, palette, 2, 2, 80, y, true );

                    y += 1 * 16;
                }

                byte[] bareStrikeColors = new byte[] { 0x28, 0x20, 0x24, 0x2c };

                // the punching arm
                for ( int i = 0; i < 4; i++ )
                {
                    int spriteBase = WeaponCHR + 44 * 16;

                    DrawSprite( reader, spriteBase, battleBmp, palettes[0], 2, 2, 0, y, true );

                    byte baseColor = bareStrikeColors[i];

                    palette.Indexes[0] = 0x0f;
                    palette.Indexes[1] = baseColor;
                    palette.Indexes[2] = (byte) (baseColor - 0x10);
                    palette.Indexes[3] = (byte) (baseColor - 0x20);

                    DrawSprite( reader, EffectCHR + 4 * 16, battleBmp, palette, 2, 2, 48, y, true );
                    DrawSprite( reader, EffectCHR + 8 * 16, battleBmp, palette, 2, 2, 64, y, true );
                    DrawSprite( reader, EffectCHR + 12 * 16, battleBmp, palette, 2, 2, 80, y, true );

                    y += 1 * 16;
                }

                y = 0;

                for ( int i = 0; i < 64; i++ )
                {
                    reader.BaseStream.Position = MagicStats + i * 8;
                    reader.Read( buf, 0, 8 );

                    int spriteBase = MagicCHR + (buf[5] - 0xB0) * 16;
                    int sprite2Base = spriteBase + 4 * TileSize;
                    byte pal = buf[6];

                    if ( pal == 0 )
                        pal = 0x10;

                    palette.Indexes[0] = 0x0f;
                    palette.Indexes[1] = pal;
                    palette.Indexes[2] = (byte) (pal - 0x10);
                    palette.Indexes[3] = 0x30;

                    DrawSprite( reader, spriteBase, battleBmp, palette, 2, 2, 16, y, true );
                    DrawSprite( reader, sprite2Base, battleBmp, palette, 2, 2, 32, y, true );

                    y += 1 * 16;
                }

                // finger cursor is among battle sprites - do it as part of menu

                bmp.Save( options.MakeOutPath( @"playerSprites.png" ), ImageFormat.Png );
                battleBmp.Save( options.MakeOutPath( @"battleSprites.png" ), ImageFormat.Png );
            }
        }

        static byte[] levelBackdrops = new byte[64]
        {
            0,
            3,
            0,
            0,
            0,
            0,
            12,
            0,
            9,
            9,
            9,
            9,
            5,
            8,
            14,
            13,
            2,
            2,
            15,
            2,
            2,
            2,
            1,
            11,
            9,
            9,
            9,
            1,
            1,
            8,
            8,
            8,
            8,
            14,
            14,
            14,
            14,
            13,
            13,
            2,
            11,
            11,
            12,
            12,
            12,
            12,
            12,
            11,
            11,
            11,
            11,
            11,
            5,
            5,
            5,
            5,
            5,
            5,
            5,
            5,
            2,
            0,
            0,
            0
        };

        private static void ExtractBackdrops( Options options )
        {
            Palette[] palettes = null;
            byte[] layout = null;

            using ( BinaryReader reader = new BinaryReader( File.OpenRead( options.RomPath ) ) )
            {
                palettes = ReadPalettes( reader, BackdropPal, 16 );

                reader.BaseStream.Position = BackdropLayout;

                layout = reader.ReadBytes( 14 );

                // backrops are 14x4 tiles each, and there are 16 of them
                Bitmap bmp = new Bitmap( 14 * 8, 4 * 8 * 16 );

                for ( int i = 0; i < 16; i++ )
                {
                    int chrBase = BattleCHRBase + (ChrSectionSize * i);
                    Color[] colors = new Color[]
                            {
                                DefaultSystemPalette.Colors[palettes[i].Indexes[0]],
                                DefaultSystemPalette.Colors[palettes[i].Indexes[1]],
                                DefaultSystemPalette.Colors[palettes[i].Indexes[2]],
                                DefaultSystemPalette.Colors[palettes[i].Indexes[3]],
                            };

                    for ( int j = 0; j < 14; j++ )
                    {
                        int tileAddr = chrBase + layout[j] * TileSize;

                        reader.BaseStream.Position = tileAddr;
                        DrawTile( reader, bmp, colors, j * 8, i * 32 );

                        reader.BaseStream.Position = tileAddr + (4 * TileSize);
                        DrawTile( reader, bmp, colors, j * 8, i * 32 + 8 );

                        reader.BaseStream.Position = tileAddr + (8 * TileSize);
                        DrawTile( reader, bmp, colors, j * 8, i * 32 + 16 );

                        reader.BaseStream.Position = tileAddr + (12 * TileSize);
                        DrawTile( reader, bmp, colors, j * 8, i * 32 + 24 );
                    }
                }

                bmp.Save( options.MakeOutPath( @"backdrops.png" ), ImageFormat.Png );
            }

            File.WriteAllBytes( options.MakeOutPath( @"levelBackdrops.dat" ), levelBackdrops );
        }

        struct Formation
        {
            public byte Type;
            public byte Pattern;
            public byte[] Ids;
            public byte[] MinMax;
            public byte SupriseRate;
            public byte Flags;
            public byte Song;
        }

        static readonly byte[][] LichPattern = 
        {
            new byte[] { 71,  72,  73,  74,  75,  0,   0,   0 },
            new byte[] { 76,  77,  78,  79,  80,  81,  0,   0 },
            new byte[] { 82,  83,  84,  85,  86,  87,  88,  0 },
            new byte[] { 89,  90,  91,  92,  93,  94,  95,  0 },
            new byte[] { 96,  97,  98,  99,  100, 101, 0,   0 },
            new byte[] { 102, 103, 104, 105, 106, 107, 108, 0 },
            new byte[] { 109, 110, 111, 112, 113, 114, 0,   0 },
            new byte[] { 115, 116, 117, 118, 119, 120, 121, 0 }
        };

        static readonly byte[][] KaliPattern = 
        {
            new byte[] { 17, 18, 19, 20, 21, 22, 23, 24 },
            new byte[] { 25, 26, 27, 28, 29, 30, 31, 0 },
            new byte[] { 32, 33, 34, 35, 36, 37, 38, 39 },
            new byte[] { 40, 41, 42, 43, 44, 45, 46, 47 },
            new byte[] { 48, 49, 50, 51, 52, 53, 54, 0 },
            new byte[] { 55, 56, 57, 58, 59, 60, 61, 0 },
            new byte[] { 0,  0,  62, 63, 64, 65, 66, 0 },
            new byte[] { 0,  0,  0,  67, 68, 69, 70, 0 }
        };

        static readonly byte[][] KrakenPattern = 
        {
            new byte[] { 0,  0,  18, 19, 20, 21, 0,  0 },
            new byte[] { 0,  22, 23, 24, 25, 26, 27, 0 },
            new byte[] { 0,  28, 29, 30, 31, 32, 33, 34 },
            new byte[] { 0,  35, 36, 37, 38, 39, 40, 41 },
            new byte[] { 0,  42, 43, 44, 45, 46, 47, 48 },
            new byte[] { 49, 50, 51, 52, 53, 54, 55, 56 },
            new byte[] { 0,  57, 58, 59, 60, 61, 62, 63 },
            new byte[] { 0,  64, 65, 66, 67, 68, 69, 0 }
        };

        static readonly byte[][] TiamatPattern = 
        {
            new byte[] { 0,   0,   0,   70,  71,  72,  0,   0 },
            new byte[] { 73,  74,  75,  76,  77,  78,  79,  0 },
            new byte[] { 80,  81,  82,  83,  84,  85,  86,  0 },
            new byte[] { 87,  88,  89,  90,  91,  92,  93,  0 },
            new byte[] { 94,  95,  96,  97,  98,  99,  100, 0 },
            new byte[] { 101, 102, 103, 104, 105, 106, 107, 108 },
            new byte[] { 0,   109, 110, 111, 112, 113, 114, 115 },
            new byte[] { 0,   116, 117, 118, 119, 120, 121, 0 }
        };

        static readonly byte[][] ChaosPattern = 
        {
            new byte[] { 0,  0,  0,  18,  19,  0,   20,  21,  22,  23,  0,   0,  0,  0 },
            new byte[] { 0,  0,  24, 25,  26,  27,  28,  29,  30,  31,  32,  0,  0,  0 },
            new byte[] { 0,  33, 34, 35,  36,  37,  38,  39,  40,  41,  42,  43, 0,  0 },
            new byte[] { 0,  44, 45, 46,  47,  48,  49,  50,  51,  52,  53,  54, 55, 0 },
            new byte[] { 56, 57, 58, 59,  60,  61,  62,  63,  64,  65,  66,  67, 68, 0  },
            new byte[] { 69, 70, 0,  71,  72,  73,  74,  75,  76,  77,  78,  79, 80, 81 },
            new byte[] { 82, 0,  0,  0,   83,  84,  85,  86,  87,  88,  0,   0,  0,  89 },
            new byte[] { 0,  0,  0,  0,   90,  91,  92,  93,  94,  95,  96,  0,  0,  0 },
            new byte[] { 0,  0,  0,  0,   97,  98,  99,  0,   100, 101, 102, 0,  0,  0 },
            new byte[] { 0,  0,  0,  103, 104, 105, 106, 107, 108, 109, 110, 0,  0,  0 },
            new byte[] { 0,  0,  0,  111, 112, 113, 0,   0,   0,   114, 115, 0,  0,  0 },
            new byte[] { 0,  0,  0,  0,   0,   0,   0,   0,   0,   116, 117, 0,  0,  0 },
        };

        static void DrawBoss(
            BinaryReader reader,
            Bitmap bmp,
            int tileSet,
            byte[][] tileIndexes,
            Palette palette,
            int x,
            int y )
        {
            Color[] colors = new Color[]
                                    {
                                        DefaultSystemPalette.Colors[palette.Indexes[0]],
                                        DefaultSystemPalette.Colors[palette.Indexes[1]],
                                        DefaultSystemPalette.Colors[palette.Indexes[2]],
                                        DefaultSystemPalette.Colors[palette.Indexes[3]],
                                    };
            int basePtr = BattleCHRBase + (tileSet * ChrSectionSize);

            for ( int r = 0; r < tileIndexes.Length; r++ )
            {
                for ( int c = 0; c < tileIndexes[0].Length; c++ )
                {
                    reader.BaseStream.Position = basePtr + tileIndexes[r][c] * TileSize;

                    DrawTile(
                        reader,
                        bmp,
                        colors,
                        x + c * 8,
                        y + r * 8,
                        true );
                }
            }
        }

        private static void ExtractEnemies( Options options )
        {
            Enemy[] enemies = new Enemy[128];
            string[] names = null;
            Palette[] palettes = null;
            Formation[] formations = new Formation[128];

            using ( BinaryReader reader = new BinaryReader( File.OpenRead( options.RomPath ) ) )
            {
                names = Text.ReadStringTable( reader, EnemyNamesBase, EnemyNamesPageBase, 128 );
                palettes = ReadPalettes( reader, BattlePalettesBase, 64 );

                reader.BaseStream.Position = FormationsBase;

                // for each formation
                for ( int i = 0; i < 128; i++ )
                {
                    byte typeAndPattern = reader.ReadByte();
                    byte pics = reader.ReadByte();

                    byte[] ids = reader.ReadBytes( 4 );
                    byte[] minMax = new byte[6];

                    reader.Read( minMax, 0, 4 );

                    byte[] paletteIds = reader.ReadBytes( 2 );

                    byte surpriseRate = reader.ReadByte();
                    byte paletteAssignAndNoRun = reader.ReadByte();

                    reader.Read( minMax, 4, 2 );

                    for ( int j = 0; j < 6; j++ )
                    {
                        int max = minMax[j] & 0xF;
                        if ( max == 0 )
                            continue;

                        int id = ids[j % 4];

                        int pic = (pics >> ((j % 4) * 2)) & 3;
                        pic = ((pic << 1) | (pic >> 1)) & 3;
                        enemies[id].Pic = pic;

                        int palIndex = paletteAssignAndNoRun >> 4;
                        palIndex = FlipNibble( palIndex );
                        palIndex = (palIndex >> (j % 4)) & 1;
                        enemies[id].Pal = paletteIds[palIndex];

                        enemies[id].Pattern = typeAndPattern & 0xF;

                        enemies[id].Name = names[id];
                    }

                    formations[i].Type = (byte) (typeAndPattern >> 4);
                    formations[i].Pattern = (byte) (typeAndPattern & 0xf);
                    formations[i].Ids = ids;
                    formations[i].MinMax = minMax;
                    formations[i].SupriseRate = surpriseRate;
                    formations[i].Flags = (byte) (paletteAssignAndNoRun & 0xf);
                    formations[i].Song = 0;
                }

                string FormationFile = options.MakeOutPath( @"formations.dat" );

                using ( BinaryWriter writer = new BinaryWriter( File.OpenWrite( FormationFile ) ) )
                {
                    foreach ( Formation formation in formations )
                    {
                        writer.Write( formation.Type );
                        writer.Write( formation.Pattern );
                        writer.Write( formation.Ids );
                        writer.Write( formation.MinMax );
                        writer.Write( formation.SupriseRate );
                        writer.Write( formation.Flags );
                        writer.Write( formation.Song );
                        writer.Write( (byte) 0 );
                    }
                }

                string NamesFile = options.MakeOutPath( @"enemyNames.tab" );
                WriteStringTableFile( NamesFile, names );

                string EnemyAttrFile = options.MakeOutPath( @"enemyAttr.dat" );
                reader.BaseStream.Position = EnemyAttrs;
                byte[] enemyAttrBuf = reader.ReadBytes( 20 * 128 );
                File.WriteAllBytes( EnemyAttrFile, enemyAttrBuf );

                string SpecialNamesFile = options.MakeOutPath( @"specialNames.tab" );
                string[] specialNames = Text.ReadStringTable(
                    reader,
                    SpecialNamesBase,
                    SpecialNamesPageBase,
                    26 );
                WriteStringTableFile( SpecialNamesFile, specialNames );

                string AttackListsFile = options.MakeOutPath( @"attackLists.dat" );
                reader.BaseStream.Position = AttackLists;
                byte[] attackListBuf = reader.ReadBytes( 16 * 44 );
                File.WriteAllBytes( AttackListsFile, attackListBuf );

                string MagicAttrFile = options.MakeOutPath( @"magicAttr.dat" );
                reader.BaseStream.Position = MagicStats;
                byte[] magicAttrBuf = reader.ReadBytes( 8 * 64 );
                // Lock2 should be type 0xE, the same as Lock
                magicAttrBuf[8 * 23 + 4] = 0xE;
                // Tmpr should be type 0xB, similar but not the same type as Sabr
                magicAttrBuf[8 * 14 + 4] = 0xB;
                // Sabr should increase Hit Rate
                magicAttrBuf[8 * 54 + 0] = 40;
                // Soft should work in battle, use type 0x8 - remove status
                magicAttrBuf[8 * 40 + 4] = 8;
                magicAttrBuf[8 * 40 + 1] = 2;
                File.WriteAllBytes( MagicAttrFile, magicAttrBuf );

                string SpecialAttrFile = options.MakeOutPath( @"specialAttr.dat" );
                reader.BaseStream.Position = SpecialStats;
                byte[] specialAttrBuf = reader.ReadBytes( 8 * 26 );
                File.WriteAllBytes( SpecialAttrFile, specialAttrBuf );

                string WeaponAttrFile = options.MakeOutPath( @"weaponAttr.dat" );
                reader.BaseStream.Position = WeaponStats;
                byte[] weaponAttrBuf = reader.ReadBytes( 8 * 40 );
                File.WriteAllBytes( WeaponAttrFile, weaponAttrBuf );

                string ArmorAttrFile = options.MakeOutPath( @"armorAttr.dat" );
                reader.BaseStream.Position = ArmorStats;
                byte[] armorAttrBuf = reader.ReadBytes( 4 * 40 );
                File.WriteAllBytes( ArmorAttrFile, armorAttrBuf );

                string WeaponPermsFile = options.MakeOutPath( @"weaponPerms.dat" );
                reader.BaseStream.Position = WeaponPermissions;
                byte[] weaponPermsBuf = reader.ReadBytes( 2 * 40 );
                File.WriteAllBytes( WeaponPermsFile, weaponPermsBuf );

                string ArmorPermsFile = options.MakeOutPath( @"armorPerms.dat" );
                reader.BaseStream.Position = ArmorPermissions;
                byte[] armorPermsBuf = reader.ReadBytes( 2 * 40 );
                File.WriteAllBytes( ArmorPermsFile, armorPermsBuf );

                string ArmorTypesFile = options.MakeOutPath( @"armorTypes.dat" );
                reader.BaseStream.Position = ArmorTypes;
                byte[] armorTypesBuf = reader.ReadBytes( 1 * 40 );
                File.WriteAllBytes( ArmorTypesFile, armorTypesBuf );

                string MagicPermsFile = options.MakeOutPath( @"magicPerms.dat" );
                reader.BaseStream.Position = MagicPermissions;
                byte[] magicPermsBuf = reader.ReadBytes( 8 * 12 );
                File.WriteAllBytes( MagicPermsFile, magicPermsBuf );

                string XPFile = options.MakeOutPath( @"xp.dat" );
                reader.BaseStream.Position = LevelXP;
                using ( BinaryWriter writer = new BinaryWriter( File.OpenWrite( XPFile ) ) )
                {
                    for ( int i = 0; i < 49; i++ )
                    {
                        int value = reader.ReadInt32();
                        value &= 0xffffff;
                        reader.BaseStream.Seek( -1, SeekOrigin.Current );
                        writer.Write( value );
                    }
                }

                string InitClassFile = options.MakeOutPath( @"initClass.dat" );
                reader.BaseStream.Position = ClassInitStats;
                byte[] initClassBuf = reader.ReadBytes( 16 * 6 );
                File.WriteAllBytes( InitClassFile, initClassBuf );

                // items, found money, magic names, class names
                string ItemNamesFile = options.MakeOutPath( @"itemNames.tab" );
                string[] itemNames = Text.ReadStringTable( 
                    reader, 
                    ItemNamesBase, 
                    ItemNamesPageBase, 
                    256 );
                WriteStringTableFile( ItemNamesFile, itemNames );

                string ItemTargetFile = options.MakeOutPath( @"itemTarget.dat" );
                byte[] compactItemTarget = new byte[(itemTarget.Length + 7) / 8];
                for ( int i = 0; i < itemTarget.Length; i++ )
                {
                    compactItemTarget[i / 8] |= (byte) (itemTarget[i] << (i % 8));
                }
                File.WriteAllBytes( ItemTargetFile, compactItemTarget );

                string MagicTargetFile = options.MakeOutPath( @"magicTarget.dat" );
                byte[] compactMagicTarget = new byte[(magicTarget.Length + 7) / 8];
                for ( int i = 0; i < magicTarget.Length; i++ )
                {
                    compactMagicTarget[i / 8] |= (byte) (magicTarget[i] << (i % 8));
                }
                File.WriteAllBytes( MagicTargetFile, compactMagicTarget );

                string NesPaletteFile = options.MakeOutPath( @"nesColors.dat" );
                using ( BinaryWriter writer = new BinaryWriter( File.OpenWrite( NesPaletteFile ) ) )
                {
                    foreach ( var color in DefaultSystemPalette.Colors )
                    {
                        writer.Write( color.B );
                        writer.Write( color.G );
                        writer.Write( color.R );
                    }
                }

                int[] picUsed = new int[16 * 4];
                Bitmap[] bmps = new Bitmap[16];
                for ( int j = 0; j < 16; j++ )
                {
                    int w = 6 * 8 * 3;
                    int h = 4 * 8 * 2 + 6 * 8 * 2;
                    bmps[j] = new Bitmap( w, h );
                }

                string EnemyPosFile = options.MakeOutPath( @"enemyPos.dat" );
                using ( BinaryWriter writer = new BinaryWriter( File.OpenWrite( EnemyPosFile ) ) )
                {
                    for ( int i = 0; i < 128; i++ )
                    {
                        int tileSet = enemies[i].Pattern;
                        int offset = 0;
                        int rows = 0;
                        int cols = 0;
                        int pic = enemies[i].Pic;
                        int index = picUsed[tileSet * 4 + pic]++;

                        switch ( pic )
                        {
                        case 0: offset = 18; cols = 4; rows = 4; break;
                        case 1: offset = 18 + 16; cols = 4; rows = 4; break;
                        case 2: offset = 18 + 16 + 16; cols = 6; rows = 6; break;
                        case 3: offset = 18 + 16 + 16 + 36; cols = 6; rows = 6; break;
                        }

                        offset *= TileSize;

                        int x = index * cols * 8;
                        int y = 0;

                        if ( pic < 2 )
                            y = pic * rows * 8;
                        else
                            y = 2 * 4 * 8 + (pic - 2) * 6 * 8;

                        if ( tileSet == 0xD && pic == 0 )
                        {
                            cols = 8;
                            rows = 8;
                            x = 0;
                            y = rows * 8;
                            DrawBoss(
                                reader, bmps[tileSet], tileSet, KaliPattern, palettes[enemies[i].Pal],
                                x, y );
                        }
                        else if ( tileSet == 0xD && pic == 2 )
                        {
                            cols = 8;
                            rows = 8;
                            x = 0;
                            y = 0;
                            DrawBoss(
                                reader, bmps[tileSet], tileSet, LichPattern, palettes[enemies[i].Pal],
                                x, y );
                        }
                        else if ( tileSet == 0xE && pic == 1 )
                        {
                            cols = 8;
                            rows = 8;
                            x = 0;
                            y = 0;
                            DrawBoss(
                                reader, bmps[tileSet], tileSet, KrakenPattern,
                                palettes[enemies[i].Pal], x, y );
                        }
                        else if ( tileSet == 0xE && pic == 3 )
                        {
                            cols = 8;
                            rows = 8;
                            x = 0;
                            y = rows * 8;
                            DrawBoss(
                                reader, bmps[tileSet], tileSet, TiamatPattern,
                                palettes[enemies[i].Pal], x, y );
                        }
                        else if ( tileSet == 0xF && pic == 0 )
                        {
                            x = 0;
                            y = 0;
                            cols = 14;
                            rows = 12;
                            DrawBoss(
                                reader, bmps[tileSet], tileSet, ChaosPattern, palettes[enemies[i].Pal],
                                x, y );
                        }
                        else
                        {
                            DrawSprite(
                                reader,
                                BattleCHRBase + (tileSet * ChrSectionSize) + offset,
                                bmps[tileSet],
                                palettes[enemies[i].Pal],
                                cols, rows,
                                x, y, true );
                        }

                        writer.Write( (byte) x );
                        writer.Write( (byte) y );
                        writer.Write( (byte) (cols * 8) );
                        writer.Write( (byte) (rows * 8) );
                    }
                }

                for ( int j = 0; j < 16; j++ )
                {
                    string filename = string.Format( @"enemies{0:X}.png", j );
                    filename = options.MakeOutPath( filename );
                    bmps[j].Save( filename, ImageFormat.Png );
                }
            }
        }

        private static void WriteStringTableFile( string path, string[] strings )
        {
            using ( BinaryWriter writer = new BinaryWriter( File.OpenWrite( path ), Encoding.UTF8 ) )
            {
                writer.BaseStream.SetLength( 0 );
                Text.WriteStringTable( writer, strings );
            }
        }

        private static Palette[] ReadPalettes( BinaryReader reader, int pointer, int count )
        {
            reader.BaseStream.Position = pointer;

            Palette[] pals = new Palette[count];
            byte[] pal = new byte[4];

            for ( int i = 0; i < count; i++ )
            {
                reader.Read( pal, 0, 4 );

                pals[i] = new Palette();

                for ( int j = 0; j < 4; j++ )
                {
                    pals[i].Indexes[j] = pal[j];
                }
            }

            return pals;
        }

        private static void DrawSprite(
            BinaryReader reader,
            int pointer,
            Bitmap bmp,
            Palette palette,
            int cols,
            int rows,
            int x,
            int y,
            bool transparent = false )
        {
            reader.BaseStream.Position = pointer;

            Color[] colors = new Color[]
                    {
                        DefaultSystemPalette.Colors[palette.Indexes[0]],
                        DefaultSystemPalette.Colors[palette.Indexes[1]],
                        DefaultSystemPalette.Colors[palette.Indexes[2]],
                        DefaultSystemPalette.Colors[palette.Indexes[3]],
                    };

            for ( int j = 0; j < rows; j++ )
            {
                for ( int i = 0; i < cols; i++ )
                {
                    DrawTile( reader, bmp, colors, x + i * 8, y + j * 8, transparent );
                }
            }
        }

        private static void DrawTile( BinaryReader reader, Bitmap bmp, Color[] colors, int x, int y,
            bool transparent = false )
        {
            // read a whole tile's pixel data
            reader.Read( tileBuf, 0, tileBuf.Length );

            for ( int v = 0; v < 8; v++ )
            {
                for ( int u = 0; u < 8; u++ )
                {
                    int lo = (tileBuf[v] >> (7 - u)) & 1;
                    int hi = (tileBuf[v + 8] >> (7 - u)) & 1;
                    int pixel = lo | (hi << 1);
                    Color color = colors[pixel];

                    if ( pixel != 0 || !transparent )
                        bmp.SetPixel( x + u, y + v, color );
                }
            }
        }

        static int FlipNibble( int b )
        {
            return ((b & 1) << 3) | ((b & 2) << 1) | ((b & 4) >> 1) | ((b & 8) >> 3);
        }

        private static Stream GetResourceStream( string name )
        {
            var asm = System.Reflection.Assembly.GetExecutingAssembly();
            return asm.GetManifestResourceStream( name );
        }

        private static FileStream TruncateFile( string path )
        {
            return File.Open( path, FileMode.Create, FileAccess.Write );
        }
    }
}
<|MERGE_RESOLUTION|>--- conflicted
+++ resolved
@@ -1,2903 +1,2900 @@
-﻿/*
-   Copyright 2012 Aldo J. Nunez
-
-   Licensed under the Apache License, Version 2.0.
-   See the LICENSE text file for details.
-*/
-
-using System;
-using System.Collections.Generic;
-using System.Text;
-using System.IO;
-using System.Drawing;
-using System.Drawing.Imaging;
-<<<<<<< HEAD
-using System.Diagnostics;
-=======
-using System.Globalization;
-using System.Security.Cryptography;
->>>>>>> 51ee9b8e
-
-namespace ExtractRes
-{
-    class Program
-    {
-        delegate void Extractor( Options options );
-
-        static byte[] RomMd5U =
-        {
-            0x24, 0xAE, 0x5E, 0xDF, 0x83, 0x75, 0x16, 0x2F,
-            0x91, 0xA6, 0x84, 0x6D, 0x32, 0x02, 0xE3, 0xD6
-        };
-
-        const int LevelXP = 0x2d010;
-        const int ClassInitStats = 0x3050;
-        const int ItemNamesBase = 0x2b710;
-        const int ItemNamesPageBase = 0x20010;
-        const int BattleCHRBase = 0x1c010;
-        const int BattlePalettesBase = 0x30f30;
-        const int EnemyNamesBase = 0x2d4f0;
-        const int EnemyNamesPageBase = 0x24010;
-        const int EnemyAttrs = 0x30530;
-        const int AttackLists = 0x31030;
-        const int FormationsBase = 0x2c410;
-        // how the columns are arranged, 14 bytes
-        const int BackdropLayout = 0x3f3c1;
-        const int BackdropPal = 0x3210;
-        const int BattleSpriteCHR = 0x25010;
-        const int WeaponCHR = BattleSpriteCHR + 12 * 0x200;
-        const int MagicCHR = BattleSpriteCHR + 12 * 0x200 + 0x300;
-        const int EffectCHR = 0x26f10;
-        const int FontCHR = 0x24810;
-        const int BattleSpritePalettes = 0x3ebb5;
-        const int BattleSpritePalIndexes = 0x3ecb4;
-        const int MagicPermissions = 0x3ad28;
-        const int WeaponPermissions = 0x3bf60;
-        const int ArmorPermissions = 0x3bfb0;
-        const int ArmorTypes = 0x3bce1;
-        const int WeaponStats = 0x30010;
-        const int ArmorStats = 0x30150;
-        const int MagicStats = 0x301f0;
-        const int SpecialStats = MagicStats + 8 * (64 + 2);
-        const int SpecialNamesBase = 0x2b610;
-        const int SpecialNamesPageBase = 0x20010;
-        const int ObjectSpriteIndexes = 0x2e10;
-        const int LPalettes = 0x2010;
-        const int MapObjectCHR = 0xa210;
-        const int MapObjects = 0x3410;
-        const int MapManMainColors = 0x3b0;
-        const int OverworldPalettes = 0x390;
-        const int MapManCHR = 0x9010;
-        const int OWObjectCHR = 0x9c10;
-        const int OWTileCHR = 0x8010;
-        const int OWTileBuild = 0x110;
-        const int OWTileAttr = 0x310;
-        const int LTileCHR = 0xc010;
-        const int LTileBuild = 0x1010;
-        const int LTileAttr = 0x410;
-        const int TilesetIndexes = 0x2cd0;
-        const int TilesetOrigMusic = 0x3cfd3;
-        const int OWTilesetAttr = 0x10;
-        const int OWMapRowTable = 0x4010;
-        const int Domains = 0x2c010;
-        const int FormationWeights = 0x3c59c;
-        const int TileBackdrops = 0x3310;
-        const int BattleRates = 0x2cc10;
-        // entry teleport: overworld -> level
-        // 32 entries indexed by teleport ID
-        const int EnterTeleportsX = 0x2c10;
-        const int EnterTeleportsY = 0x2c30;
-        const int EnterTeleportsMap = 0x2c50;
-        const int LTilesetAttr = 0x810;
-        const int LMapTable = 0x10010;
-        // exit teleport: level -> overworld
-        // 16 entries indexed by teleport ID
-        const int ExitTeleportsX = 0x2c70;
-        const int ExitTeleportsY = 0x2c80;
-        // swap teleport: level -> level
-        // 64 entries indexed by teleport ID
-        const int SwapTeleportsX = 0x2d10;
-        const int SwapTeleportsY = 0x2d50;
-        const int SwapTeleportsMap = 0x2d90;
-        const int DialogueText = 0x28010;
-        const int DialogueTextPage = 0x20010;
-        const int ObjectTalkData = 0x395e5;
-        const int InitFlags = 0x2f10;
-        const int Treasures = 0x3110;
-        const int Prices = 0x37c10;
-        const int MenuText = 0x38510;
-        const int MenuTextPage = 0x30010;
-        const int OrbCHR = 0x37610;
-        const int ShopTypes = 0x3ebc5;
-        const int ShopData = 0x38310;
-        const int ShopText = 0x38010;
-        const int ShopTextPage = 0x30010;
-        const int IntroText = 0x37f30;
-        const int StoryText = 0x36810;
-        const int StoryTextPage = 0x2C010;
-
-        const int TileSize = 16;
-        const int ChrSectionSize = 0x800;
-
-        const int FlyerObjFlag = 0x20;
-
-        static byte[] tileBuf = new byte[TileSize];
-
-        static void Main( string[] args )
-        {
-            var options = Options.Parse( args );
-
-            if ( options.Error != null )
-            {
-                Console.Error.WriteLine( options.Error );
-                return;
-            }
-
-            if ( options.Function == null )
-            {
-                Console.WriteLine( "Nothing to work on." );
-                return;
-            }
-
-            CheckSupportedRom( options );
-
-            Dictionary<string, Extractor> extractorMap = new Dictionary<string, Extractor>();
-
-            extractorMap.Add( "enemies", ExtractEnemies );
-            extractorMap.Add( "backdrops", ExtractBackdrops );
-            extractorMap.Add( "battlesprites", ExtractBattleSprites );
-            extractorMap.Add( "mapobjects", ExtractMapObjectsBundle );
-            extractorMap.Add( "scripts", ExtractScripts );
-            extractorMap.Add( "overworldtiles", ExtractOverworldTilesBundle );
-            extractorMap.Add( "leveltiles", ExtractLevelTilesBundle );
-            extractorMap.Add( "font", ExtractFont );
-            extractorMap.Add( "player", PlayerExtractor.Extract );
-            extractorMap.Add( "songs", ExtractSongs );
-            extractorMap.Add( "sfx", ExtractSoundEffectsBundle );
-            extractorMap.Add( "menus", ExtractMenusBundle );
-
-            Extractor extractor = null;
-
-            if ( options.Function == "all" )
-            {
-                foreach ( var pair in extractorMap )
-                {
-                    Console.WriteLine( "Extracting {0} ...", pair.Key );
-                    pair.Value( options );
-                }
-            }
-            else if ( extractorMap.TryGetValue( options.Function, out extractor ) )
-            {
-                Console.WriteLine( "Extracting {0} ...", options.Function );
-                extractor( options );
-            }
-            else
-            {
-                Console.Error.WriteLine( "Function not supported: {0}", options.Function );
-            }
-        }
-
-        private static void CheckSupportedRom( Options options )
-        {
-            if ( !File.Exists( options.RomPath ) )
-            {
-                Console.WriteLine( "ROM not found" );
-                Environment.Exit( 1 );
-            }
-
-            byte[] romImage = File.ReadAllBytes( options.RomPath );
-            byte[] hash;
-
-            if ( romImage.Length < 0x20010 ||
-                romImage[0] != 'N' || romImage[1] != 'E' || romImage[2] != 'S' || romImage[3] != 0x1A )
-            {
-                Console.WriteLine( "Input file is not an NES ROM." );
-                Environment.Exit( 1 );
-            }
-
-            using ( var hashAlgo = MD5Cng.Create() )
-            {
-                hash = hashAlgo.ComputeHash( romImage, 0x10, romImage.Length - 0x10 );
-            }
-
-            if ( !AreHashesEqual( hash, RomMd5U ) )
-            {
-                Console.WriteLine( "ROM is not supported. Pass the (U) version." );
-                Environment.Exit( 1 );
-            }
-
-            bool AreHashesEqual( byte[] a, byte[] b )
-            {
-                for ( int i = 0; i < a.Length; i++ )
-                {
-                    if ( a[i] != b[i] )
-                        return false;
-                }
-                return true;
-            }
-        }
-
-        static void ExtractMapObjectsBundle( Options options )
-        {
-            ExtractMapObjects( options );
-            ExtractDialogue( options );
-            ExtractTalkData( options );
-            ExtractInitFlags( options );
-            ExtractTreasures( options );
-            ExtractPrices( options );
-        }
-
-        static void ExtractOverworldTilesBundle( Options options )
-        {
-            ExtractOverworldTiles( options );
-            ExtractOverworldTileAttrs( options );
-            ExtractOverworldMap( options );
-            ExtractDomains( options );
-            ExtractEnterTeleports( options );
-        }
-
-        static void ExtractLevelTilesBundle( Options options )
-        {
-            ExtractLevelTiles( options );
-            ExtractLevelTileAttrs( options );
-            ExtractLevelMaps( options );
-            ExtractExitTeleports( options );
-            ExtractSwapTeleports( options );
-            ExtractLevelBattleRates( options );
-            ExtractLevelMusic( options );
-        }
-
-        static void ExtractSoundEffectsBundle( Options options )
-        {
-            ExtractSoundEffects( options );
-        }
-
-        static void ExtractMenusBundle( Options options )
-        {
-            ExtractMenu( options );
-            ExtractShops( options );
-            ExtractStory( options );
-            ExtractStoryBackgrounds( options );
-            ExtractTheEnd( options );
-        }
-
-        struct Enemy
-        {
-            public string Name;
-            public int Pattern;
-            public int Pic;
-            public int Pal;
-        }
-
-        class Palette
-        {
-            public byte[] Indexes;
-
-            public Palette()
-            {
-                Indexes = new byte[4];
-            }
-
-            public Palette( byte c0, byte c1, byte c2, byte c3 )
-            {
-                Indexes = new byte[4] { c0, c1, c2, c3 };
-            }
-
-            public override bool Equals( object obj )
-            {
-                if ( !(obj is Palette) )
-                    return false;
-                Palette other = (Palette) obj;
-                return other.Indexes[0] == Indexes[0]
-                    && other.Indexes[1] == Indexes[1]
-                    && other.Indexes[2] == Indexes[2]
-                    && other.Indexes[3] == Indexes[3];
-            }
-
-            public override int GetHashCode()
-            {
-                return Indexes[0] + Indexes[1] + Indexes[2] + Indexes[3];
-            }
-        }
-
-        class Tileset
-        {
-            public int Pattern;
-            public Palette[] Palettes;
-            public int PaletteIndex;
-
-            public override bool Equals( object obj )
-            {
-                if ( !(obj is Tileset) )
-                    return false;
-                Tileset other = (Tileset) obj;
-                if ( Pattern != other.Pattern )
-                    return false;
-                for ( int i = 0; i < 4; i++ )
-                    if ( !other.Palettes[i].Equals( Palettes[i] ) )
-                        return false;
-                return true;
-            }
-
-            public override int GetHashCode()
-            {
-                int sum = 0;
-                for ( int i = 0; i < 4; i++ )
-                    sum += Palettes[i].GetHashCode();
-                return sum | (Pattern << 16);
-            }
-        }
-
-        static byte[] fontMapping = new byte[128];
-        static byte[] itemTarget = new byte[256];
-        static byte[] magicTarget = new byte[64];
-
-        static Program()
-        {
-            for ( int i = 0; i < 10; i++ )
-                fontMapping[i + '0'] = (byte) (0 + i);
-            for ( int i = 0; i < 26; i++ )
-                fontMapping[i + 'A'] = (byte) (10 + i);
-            for ( int i = 0; i < 26; i++ )
-                fontMapping[i + 'a'] = (byte) (36 + i);
-
-            fontMapping['\''] = 62;
-            fontMapping[','] = 63;
-            fontMapping['.'] = 64;
-            fontMapping[' '] = 65;
-            fontMapping['-'] = 66;
-            fontMapping['_'] = 67;
-            fontMapping['!'] = 68;
-            fontMapping['?'] = 69;
-            fontMapping['%'] = 96;
-            fontMapping['/'] = 127;
-            fontMapping[':'] = 143;
-
-            for ( int i = 0; i < 13; i++ )
-                fontMapping[0x10 + i] = (byte) (84 + i);
-
-            fontMapping[0x1C] = 97;     // potion
-
-            for ( int i = 0; i < 8; i++ )
-                fontMapping[i + 4] = (byte) (0x77 + i);
-
-            itemTarget[25] = 1;
-            itemTarget[26] = 1;
-            itemTarget[27] = 1;
-
-            magicTarget[0] = 1;
-            magicTarget[16] = 1;
-            //magicTarget[19] = 1;
-            magicTarget[24] = 1;
-            magicTarget[32] = 1;
-            magicTarget[33] = 1;
-            //magicTarget[35] = 1;
-            //magicTarget[38] = 1;
-            magicTarget[40] = 1;
-            //magicTarget[41] = 1;
-            magicTarget[48] = 1;
-            //magicTarget[51] = 1;
-            magicTarget[56] = 1;
-        }
-
-        private static void ExtractStoryBackground( 
-            BinaryReader reader,
-            Bitmap bmp,
-            int tilesBase, 
-            int nameTableBase, 
-            Color[][] fullPal,
-            bool blankBox,
-            int blankTile )
-        {
-            reader.BaseStream.Position = nameTableBase;
-
-            byte[] nameTable = reader.ReadBytes( 32 * 30 );
-            byte[] attrTable = reader.ReadBytes( 64 );
-
-            for ( int i = 0; i < 30; i++ )
-            {
-                for ( int j = 0; j < 32; j++ )
-                {
-                    int tiles = tilesBase;
-                    int t = nameTable[i * 32 + j];
-                    int attrByteIndex = i / 4 * 8 + j / 4;
-                    int attrBitIndex = (i % 4) / 2 * 2 + (j % 4) / 2;
-                    int palIndex = (attrTable[attrByteIndex] >> (attrBitIndex * 2)) & 3;
-
-                    if ( t >= 128 )
-                    {
-                        if ( blankBox )
-                        {
-                            t = blankTile;
-                            palIndex = 1;
-                        }
-                        else
-                        {
-                            t -= 128;
-                            tiles = FontCHR;
-                        }
-                    }
-
-                    Color[] colors = fullPal[palIndex];
-
-                    reader.BaseStream.Position = tiles + t * 16;
-                    DrawTile( reader, bmp, colors, j * 8, i * 8 );
-                }
-            }
-        }
-
-        private static void ExtractStoryBackgrounds( Options options )
-        {
-            const int EndingTiles = 0x2E810;
-            const int EndingNameTable = 0x2E810 + 128 * 16;
-            const int EndingAttrTable = 0x2E810 + 128 * 16 + (32 * 30);
-            const int OpeningTiles = 0x2F410;
-            const int OpeningNameTable = 0x2F410 + 128 * 16;
-            const int OpeningAttrTable = 0x2F410 + 128 * 16 + (32 * 30);
-
-            Bitmap bmp = new Bitmap( 256, 240 );
-
-            Color[][] endingPal = new Color[][]
-            {
-                new Color[4]
-                {
-                    DefaultSystemPalette.Colors[0x0F],
-                    DefaultSystemPalette.Colors[0x00],
-                    DefaultSystemPalette.Colors[0x01],
-                    DefaultSystemPalette.Colors[0x30]
-                },
-                new Color[4]
-                {
-                    DefaultSystemPalette.Colors[0x0F],
-                    DefaultSystemPalette.Colors[0x32],
-                    DefaultSystemPalette.Colors[0x21],
-                    DefaultSystemPalette.Colors[0x30]
-                },
-                new Color[4]
-                {
-                    DefaultSystemPalette.Colors[0x0F],
-                    DefaultSystemPalette.Colors[0x2C],
-                    DefaultSystemPalette.Colors[0x2A],
-                    DefaultSystemPalette.Colors[0x1A]
-                },
-                new Color[4]
-                {
-                    DefaultSystemPalette.Colors[0x0F],
-                    DefaultSystemPalette.Colors[0x00],
-                    DefaultSystemPalette.Colors[0x0f],
-                    DefaultSystemPalette.Colors[0x30]
-                }
-            };
-
-            Color[][] openingPal = new Color[][]
-            {
-                new Color[4]
-                {
-                    DefaultSystemPalette.Colors[0x0F],
-                    DefaultSystemPalette.Colors[0x00],
-                    DefaultSystemPalette.Colors[0x02],
-                    DefaultSystemPalette.Colors[0x30]
-                },
-                new Color[4]
-                {
-                    DefaultSystemPalette.Colors[0x0F],
-                    DefaultSystemPalette.Colors[0x3b],
-                    DefaultSystemPalette.Colors[0x11],
-                    DefaultSystemPalette.Colors[0x24]
-                },
-                new Color[4]
-                {
-                    DefaultSystemPalette.Colors[0x0F],
-                    DefaultSystemPalette.Colors[0x3b],
-                    DefaultSystemPalette.Colors[0x0b],
-                    DefaultSystemPalette.Colors[0x2b]
-                },
-                new Color[4]
-                {
-                    DefaultSystemPalette.Colors[0x0F],
-                    DefaultSystemPalette.Colors[0x00],
-                    DefaultSystemPalette.Colors[0x0f],
-                    DefaultSystemPalette.Colors[0x30]
-                }
-            };
-
-            using ( BinaryReader reader = new BinaryReader( File.OpenRead( options.RomPath ) ) )
-            {
-                bool blank = false;
-
-                ExtractStoryBackground( 
-                    reader, 
-                    bmp, 
-                    EndingTiles, 
-                    EndingNameTable, 
-                    endingPal, 
-                    blank, 
-                    1 );
-                bmp.Save( options.MakeOutPath( @"ending.png" ), ImageFormat.Png );
-
-                ExtractStoryBackground( 
-                    reader, 
-                    bmp, 
-                    OpeningTiles, 
-                    OpeningNameTable, 
-                    openingPal, 
-                    blank, 
-                    109 );
-                bmp.Save( options.MakeOutPath( @"opening.png" ), ImageFormat.Png );
-            }
-        }
-
-        private static void ExtractTheEnd( Options options )
-        {
-            using ( BinaryReader reader = new BinaryReader( File.OpenRead( options.RomPath ) ) )
-            {
-                reader.BaseStream.Position = 0x36010;
-                byte[] prog = reader.ReadBytes( 0x400 );
-                File.WriteAllBytes( options.MakeOutPath( "theEndProg.dat" ), prog );
-
-                reader.BaseStream.Position = 0x365A4;
-                byte[] mask = reader.ReadBytes( 0x50 );
-                File.WriteAllBytes( options.MakeOutPath( "theEndMask.dat" ), mask );
-            }
-        }
-
-        static readonly string[] ShopMessages = 
-        {
-            "WEAPON",
-            "ARMOR",
-            "WMAGIC",
-            "BMAGIC",
-            "CLINIC",
-            " INN",
-            " ITEM",
-            "OASIS",
-            "",
-            "Welcome",
-            "What do you want?",
-            "What would you \nlike to sell?",
-            "You can't afford \nthat.",
-            "You can't carry \nany more.",
-            "How many would you \nlike?",
-            "Too bad __ \nSomething else?",
-            "Thank you!",
-            "How many are you \nselling?",
-            "Which spell?",
-            "Who will learn the \nspell?",
-            "Will that be all?",
-            "You can't learn \nthat.",
-            "You already know \nthat spell.",
-            "This spell level \nis full.",
-            "Thank you! What \nelse?",
-            "Who shall be \nrevived for %u G?",
-            "You do not need \nmy help now.",
-            "WARRIOR__ Return to \nlife!",
-            "Stay the night for \n%u G?",
-            "Pleasant dreams!",
-            "",
-            "",
-            "",
-            "",
-            "",
-            "",
-            "",
-            "",
-        };
-
-        private static void ExtractShops( Options options )
-        {
-            using ( BinaryReader reader = new BinaryReader( File.OpenRead( options.RomPath ) ) )
-            {
-                reader.BaseStream.Position = ShopTypes;
-                byte[] shopTypes = reader.ReadBytes( 71 );
-                File.WriteAllBytes( options.MakeOutPath( @"shopTypes.dat" ), shopTypes );
-
-                ushort[] shopPtrs = new ushort[71];
-
-                reader.BaseStream.Position = ShopData;
-
-                for ( int i = 0; i < shopPtrs.Length; i++ )
-                {
-                    shopPtrs[i] = reader.ReadUInt16();
-                }
-
-                string ShopFile = options.MakeOutPath( @"shopStock.tab" );
-                byte[] data = reader.ReadBytes( 0x180 - (71 * 2) );
-
-                using ( BinaryWriter writer = new BinaryWriter( File.Create( ShopFile ) ) )
-                {
-                    for ( int i = 0; i < shopPtrs.Length; i++ )
-                    {
-                        ushort ptr = (ushort) (shopPtrs[i] - shopPtrs[0]);
-                        writer.Write( ptr );
-                    }
-
-                    writer.Write( data );
-                }
-
-                string[] shopText = Text.ReadStringTable( reader, ShopText, ShopTextPage, 38 );
-                WriteStringTableFile( options.MakeOutPath( @"shopText.tab" ), ShopMessages );
-            }
-        }
-
-        static readonly string[] Credits = new string[]
-        {
-            "\n   PROGRAMMED\n\n       BY\n\n\n   N A S I R",
-            "\n   CHARACTER\n\n    DESIGN\n\n\n YOSITAKA AMANO",
-            "\n    SCENARIO\n\n       BY\n\n\n  KENJI TERADA",
-            "\n   PRODUCTION\n\n       OF\n\n\n SQUARE  A-TEAM"
-        };
-
-        private static void ExtractStory( Options options )
-        {
-            using ( BinaryReader reader = new BinaryReader( File.OpenRead( options.RomPath ) ) )
-            {
-                string[] storyText = Text.ReadStringTable( reader, StoryText, StoryTextPage, 25 );
-
-#if A
-                Array.Resize( ref storyText, storyText.Length + 1 );
-                storyText[storyText.Length - 1] = Text.DecodeString( reader, IntroText );
-
-                WriteStringTableFile( options.MakeOutPath( @"storyText.tab" ), storyText );
-#else
-                string[] story = new string[storyText.Length + 1 + Credits.Length];
-                Array.Copy( storyText, story, 4 );
-                Array.Copy( Credits, 0, story, 4, Credits.Length );
-                Array.Copy( storyText, 4, story, 4 + Credits.Length, storyText.Length - 4 );
-                story[story.Length - 1] = Text.DecodeString( reader, IntroText );
-
-                WriteStringTableFile( options.MakeOutPath( @"storyText.tab" ), story );
-#endif
-            }
-        }
-
-        private static void ExtractMenu( Options options )
-        {
-            using ( BinaryReader reader = new BinaryReader( File.OpenRead( options.RomPath ) ) )
-            {
-                string[] menuText = Text.ReadStringTable( reader, MenuText, MenuTextPage, 64 );
-                WriteStringTableFile( options.MakeOutPath( @"menuText.tab" ), menuText );
-
-                Bitmap bmp = new Bitmap( 128, 16 );
-                Palette darkPal = new Palette( 0, 0, 1, 0x30 );
-                Palette lightPal = new Palette( 0, 0x30, 1, 0x22 );
-
-                for ( int i = 0; i < 5; i++ )
-                {
-                    int ptr = OrbCHR + TileSize * 4 * i;
-                    DrawSprite( reader, ptr, bmp, lightPal, 2, 2, i * 16, 0, false );
-                }
-
-                DrawSprite( reader, OrbCHR + TileSize * 22, bmp, darkPal, 2, 2, 80, 0, false );
-
-                DrawSprite( reader, OrbCHR + TileSize * 20, bmp, lightPal, 2, 1, 96, 0, false );
-                DrawSprite( reader, OrbCHR + TileSize * 20, bmp, darkPal, 2, 1, 96, 8, false );
-
-                bmp.Save( options.MakeOutPath( @"menu.png" ) );
-            }
-        }
-
-        private static void ExtractPrices( Options options )
-        {
-            using ( BinaryReader reader = new BinaryReader( File.OpenRead( options.RomPath ) ) )
-            {
-                reader.BaseStream.Position = Prices;
-                byte[] priceBuf = reader.ReadBytes( 2 * 256 );
-
-                File.WriteAllBytes( options.MakeOutPath( @"prices.dat" ), priceBuf );
-            }
-        }
-
-        private static void ExtractTreasures( Options options )
-        {
-            using ( BinaryReader reader = new BinaryReader( File.OpenRead( options.RomPath ) ) )
-            {
-                reader.BaseStream.Position = Treasures;
-                byte[] treasuresBuf = reader.ReadBytes( 256 );
-
-                File.WriteAllBytes( options.MakeOutPath( @"treasure.dat" ), treasuresBuf );
-            }
-        }
-
-        private static void ExtractInitFlags( Options options )
-        {
-            using ( BinaryReader reader = new BinaryReader( File.OpenRead( options.RomPath ) ) )
-            {
-                reader.BaseStream.Position = InitFlags;
-                byte[] flagsBuf = reader.ReadBytes( 256 );
-
-                File.WriteAllBytes( options.MakeOutPath( @"initFlags.dat" ), flagsBuf );
-            }
-        }
-
-        static string[] scriptNames = new string[]
-        {
-            "None",
-            "KingConeria",
-            "Garland",
-            "Princess1",
-            "Bikke",
-            "ElfDoc",
-            "ElfPrince",
-            "Astos",
-            "Nerrick",
-            "Smith",
-            "Matoya",
-            "Unne",
-            "Vampire",
-            "Sarda",
-            "Bahamut",
-            "TalkIfVisible",
-            "SubEng",
-            "CubeBot",
-            "Princess2",
-            "Fairy",
-            "Titan",
-            "CanoeSage",
-            "Talk",
-            "Talk",
-            "Replace",
-            "Replace",
-            "TalkFight",
-            "TalkFight",
-            "TalkFight",
-            "TalkFight",
-            "TalkFight",
-            "None",
-            "TalkIfVisible",
-            "TalkIfVisible",
-            "TalkIfVisible",
-            "TalkIfItem",
-            "TalkIfVisible",
-            "TalkIfVisible",
-            "Invis",
-            "IfBridge",
-            "TalkIfVisible",
-            "TalkIfVisible",
-            "TalkIfVisible",
-            "TalkIfVisible",
-            "TalkIfItem",
-            "TalkIfVisible",
-            "TalkIfItem",
-            "TalkIfEvent",
-            "TalkIfVisible",
-            "TalkIfVisible",
-            "GoBridge",
-            "TalkIfVisible",
-            "_4Orb",
-            "Talk",
-            "Talk",
-            "TalkIfVisible",
-            "TalkIfVisible",
-            "Talk",
-            "_4Orb",
-            "_4Orb",
-            "_4Orb",
-            "_4Orb",
-            "_4Orb",
-            "Talk",
-            "Talk",
-            "Talk",
-            "TalkIfEvent",
-            "TalkIfEvent",
-            "TalkIfEvent",
-            "Talk",
-            "TalkIfEvent",
-            "TalkIfItem",
-            "Talk",
-            "TalkIfEvent",
-            "TalkIfEvent",
-            "TalkIfItem",
-            "TalkIfEvent",
-            "TalkIfEvent",
-            "TalkIfEvent",
-            "TalkIfEvent",
-            "TalkIfEvent",
-            "TalkIfEvent",
-            "Talk",
-            "IfCanoe",
-            "TalkIfItem",
-            "TalkIfEvent",
-            "TalkIfEvent",
-            "Talk",
-            "Talk",
-            "IfCanal",
-            "Talk",
-            "Talk",
-            "TalkIfItem",
-            "TalkIfItem",
-            "Talk",
-            "IfCanal",
-            "IfKeyTnt",
-            "Talk",
-            "IfCanal",
-            "Talk",
-            "Talk",
-            "Talk",
-            "Talk",
-            "Talk",
-            "TalkIfVisible",
-            "Talk",
-            "IfEarthVamp",
-            "TalkIfItem",
-            "TalkIfVisible",
-            "IfEarthVamp",
-            "Talk",
-            "Talk",
-            "TalkIfItem",
-            "IfAirship",
-            "Talk",
-            "TalkIfEvent",
-            "TalkIfItem",
-            "Talk",
-            "Talk",
-            "Talk",
-            "_4Orb",
-            "_4Orb",
-            "_4Orb",
-            "_4Orb",
-            "_4Orb",
-            "_4Orb",
-            "_4Orb",
-            "TalkIfItem",
-            "IfEarthFire",
-            "TalkIfItem",
-            "Talk",
-            "Talk",
-            "CoOGuy",
-            "Talk",
-            "Talk",
-            "Talk",
-            "Talk",
-            "Talk",
-            "Talk",
-            "Talk",
-            "Talk",
-            "Talk",
-            "Talk",
-            "Talk",
-            "Talk",
-            "Talk",
-            "Talk",
-            "Talk",
-            "TalkIfItem",
-            "Talk",
-            "Talk",
-            "Talk",
-            "Talk",
-            "Talk",
-            "TalkIfItem",
-            "TalkIfEvent",
-            "Talk",
-            "Talk",
-            "Talk",
-            "Talk",
-            "Talk",
-            "Talk",
-            "CubeBotBad",
-            "Talk",
-            "Talk",
-            "Talk",
-            "Talk",
-            "Talk",
-            "Talk",
-            "TalkIfItem",
-            "Talk",
-            "Talk",
-            "Talk",
-            "Talk",
-            "Talk",
-            "TalkIfEvent",
-            "Talk",
-            "Talk",
-            "Talk",
-            "Talk",
-            "Talk",
-            "Talk",
-            "Talk",
-            "Talk",
-            "Talk",
-            "Talk",
-            "Talk",
-            "Chime",
-            "TalkIfEvent",
-            "TalkIfEvent",
-            "TalkIfEvent",
-            "TalkIfEvent",
-            "TalkIfEvent",
-            "TalkIfEvent",
-            "TalkIfEvent",
-            "TalkIfEvent",
-            "TalkIfEvent",
-            "TalkIfEvent",
-            "TalkIfEvent",
-            "TalkIfEvent",
-            "TalkIfEvent",
-            "TalkIfEvent",
-            "BlackOrb",
-            "Talk",
-            "Talk",
-            "Talk",
-            "Talk",
-            "Talk",
-            "Talk",
-            "Talk",
-            "Talk",
-            "Talk",
-            "Talk",
-            "Talk",
-            "Talk",
-            "Talk",
-            "SampleMovement",
-        };
-
-        private static void ExtractScripts( Options options )
-        {
-            string compilerPath = options.MakeOutPath( "GeminiC.exe" );
-            string thisPath = Path.GetDirectoryName( Process.GetCurrentProcess().MainModule.FileName );
-            string scriptFile = Path.Combine( thisPath, @"Data\ObjEvents.gem" );
-            string outBin = options.MakeOutPath( "objEvents.prg" );
-            string outIndex = options.MakeOutPath( "objEvents.prgidx" );
-            string args = string.Format( "\"{0}\" \"{1}\" \"{2}\"", scriptFile, outBin, outIndex );
-            using ( var process = Process.Start( compilerPath, args ) )
-            {
-                process.WaitForExit();
-                if ( process.ExitCode != 0 )
-                    throw new Exception( "The script compiler failed with code " + process.ExitCode );
-
-                var nameToAddr = new Dictionary<string, int>();
-
-                using ( var reader = new BinaryReader( File.OpenRead( outIndex ) ) )
-                {
-                    while ( reader.BaseStream.Position < reader.BaseStream.Length )
-                    {
-                        int address = reader.ReadInt32();
-                        var chars = reader.ReadChars( 32 );
-                        string name = new string( chars ).TrimEnd( '\0' );
-
-                        nameToAddr.Add( name, address );
-                    }
-                }
-
-                string indexFile = options.MakeOutPath( "objEvents.dat" );
-                using ( var writer = new BinaryWriter( TruncateFile( indexFile ) ) )
-                {
-                    foreach ( var name in scriptNames )
-                    {
-                        writer.Write( (ushort) nameToAddr[name] );
-                    }
-                }
-            }
-        }
-
-        private static void ExtractTalkData( Options options )
-        {
-            using ( BinaryReader reader = new BinaryReader( File.OpenRead( options.RomPath ) ) )
-            {
-                byte[] data = new byte[(208 + 8) * 4];
-
-                reader.BaseStream.Position = ObjectTalkData;
-                reader.Read( data, 0, 208 * 4 );
-
-                for ( int i = 0; i < 8; i++ )
-                {
-                    int baseIndex = (208 + i) * 4;
-
-                    for ( int j = 0; j < 4; j++ )
-                    {
-                        data[baseIndex + j] = data[0x57 * 4 + j];
-                    }
-                }
-
-                File.WriteAllBytes( options.MakeOutPath( @"talkParams.dat" ), data );
-            }
-        }
-
-        private static void ExtractDialogue( Options options )
-        {
-            using ( BinaryReader reader = new BinaryReader( File.OpenRead( options.RomPath ) ) )
-            {
-                string[] msgs = Text.ReadStringTable( reader, DialogueText, DialogueTextPage, 256 );
-
-                string DialogueFile = options.MakeOutPath( @"dialogue.tab" );
-
-                WriteStringTableFile( DialogueFile, msgs );
-            }
-        }
-
-        private static void ExtractLevelBattleRates( Options options )
-        {
-            using ( BinaryReader reader = new BinaryReader( File.OpenRead( options.RomPath ) ) )
-            {
-                reader.BaseStream.Position = BattleRates;
-                byte[] rates = reader.ReadBytes( 64 );
-
-                string RatesFile = options.MakeOutPath( @"battleRates.dat" );
-
-                File.WriteAllBytes( RatesFile, rates );
-            }
-        }
-
-        private static void ExtractSwapTeleports( Options options )
-        {
-            using ( BinaryReader reader = new BinaryReader( File.OpenRead( options.RomPath ) ) )
-            {
-                reader.BaseStream.Position = SwapTeleportsX;
-                byte[] xs = reader.ReadBytes( 64 );
-                byte[] ys = reader.ReadBytes( 64 );
-                byte[] mapIds = reader.ReadBytes( 64 );
-
-                string TeleportsFile = options.MakeOutPath( @"swapTeleports.dat" );
-
-                using ( BinaryWriter writer = new BinaryWriter( File.OpenWrite( TeleportsFile ) ) )
-                {
-                    writer.BaseStream.SetLength( 0 );
-
-                    for ( int i = 0; i < 64; i++ )
-                    {
-                        writer.Write( xs[i] );
-                        writer.Write( ys[i] );
-                        writer.Write( mapIds[i] );
-                        writer.Write( (byte) 0 );
-                    }
-                }
-            }
-        }
-
-        private static void ExtractExitTeleports( Options options )
-        {
-            using ( BinaryReader reader = new BinaryReader( File.OpenRead( options.RomPath ) ) )
-            {
-                reader.BaseStream.Position = ExitTeleportsX;
-                byte[] xs = reader.ReadBytes( 16 );
-                byte[] ys = reader.ReadBytes( 16 );
-
-                string TeleportsFile = options.MakeOutPath( @"exitTeleports.dat" );
-
-                using ( BinaryWriter writer = new BinaryWriter( File.OpenWrite( TeleportsFile ) ) )
-                {
-                    writer.BaseStream.SetLength( 0 );
-
-                    for ( int i = 0; i < 16; i++ )
-                    {
-                        writer.Write( xs[i] );
-                        writer.Write( ys[i] );
-                    }
-                }
-            }
-        }
-
-        private static void ExtractLevelMaps( Options options )
-        {
-            using ( BinaryReader reader = new BinaryReader( File.OpenRead( options.RomPath ) ) )
-            {
-                ushort[] mapPtrs = new ushort[64];
-
-                reader.BaseStream.Position = LMapTable;
-
-                for ( int i = 0; i < mapPtrs.Length; i++ )
-                {
-                    mapPtrs[i] = reader.ReadUInt16();
-                }
-
-                // there are really 61 maps, but there's space in the table for 64
-
-                int firstMapPos = (int) reader.BaseStream.Position;
-                int lastMapOffset = mapPtrs[60] - mapPtrs[0];
-
-                // look for the end of the last map
-
-                reader.BaseStream.Position += lastMapOffset;
-
-                while ( reader.ReadByte() != 0xff )
-                {
-                }
-
-                // now that we know where all map data ends, read it all
-
-                int mapDataSize = (int) reader.BaseStream.Position - firstMapPos;
-
-                reader.BaseStream.Position = firstMapPos;
-                byte[] mapData = reader.ReadBytes( mapDataSize );
-
-                string LMapsFile = options.MakeOutPath( @"levelMaps.tab" );
-
-                using ( BinaryWriter writer = new BinaryWriter( File.OpenWrite( LMapsFile ) ) )
-                {
-                    for ( int i = 0; i < mapPtrs.Length; i++ )
-                    {
-                        // first byte of map data is offset 0
-                        writer.Write( (ushort) (mapPtrs[i] - mapPtrs[0]) );
-                    }
-
-                    writer.Write( mapData );
-                }
-            }
-        }
-
-        private static void ExtractLevelTileAttrs( Options options )
-        {
-            using ( BinaryReader reader = new BinaryReader( File.OpenRead( options.RomPath ) ) )
-            {
-                reader.BaseStream.Position = LTilesetAttr;
-                byte[] attrBuf = reader.ReadBytes( 8 * 128 * 2 );
-                File.WriteAllBytes( options.MakeOutPath( @"levelTileAttr.dat" ), attrBuf );
-
-                reader.BaseStream.Position = TilesetIndexes;
-                byte[] tileSetIDs = reader.ReadBytes( 64 );
-                File.WriteAllBytes( options.MakeOutPath( @"levelTilesets.dat" ), tileSetIDs );
-            }
-        }
-
-        private static void ExtractEnterTeleports( Options options )
-        {
-            using ( BinaryReader reader = new BinaryReader( File.OpenRead( options.RomPath ) ) )
-            {
-                reader.BaseStream.Position = EnterTeleportsX;
-                byte[] xs = reader.ReadBytes( 32 );
-                byte[] ys = reader.ReadBytes( 32 );
-                byte[] mapIds = reader.ReadBytes( 32 );
-
-                string TeleportsFile = options.MakeOutPath( @"enterTeleports.dat" );
-
-                using ( BinaryWriter writer = new BinaryWriter( File.OpenWrite( TeleportsFile ) ) )
-                {
-                    writer.BaseStream.SetLength( 0 );
-
-                    for ( int i = 0; i < 32; i++ )
-                    {
-                        writer.Write( xs[i] );
-                        writer.Write( ys[i] );
-                        writer.Write( mapIds[i] );
-                        writer.Write( (byte) 0 );
-                    }
-                }
-            }
-        }
-
-        private static void ExtractDomains( Options options )
-        {
-            using ( BinaryReader reader = new BinaryReader( File.OpenRead( options.RomPath ) ) )
-            {
-                reader.BaseStream.Position = Domains;
-                byte[] domainsBuf = reader.ReadBytes( 128 * 8 );
-
-                File.WriteAllBytes( options.MakeOutPath( @"domains.dat" ), domainsBuf );
-
-                reader.BaseStream.Position = FormationWeights;
-                byte[] weightsBuf = reader.ReadBytes( 64 );
-
-                File.WriteAllBytes( options.MakeOutPath( @"formationWeights.dat" ), weightsBuf );
-
-                reader.BaseStream.Position = TileBackdrops;
-                byte[] backdropsBuf = reader.ReadBytes( 128 );
-
-                File.WriteAllBytes( options.MakeOutPath( @"tileBackdrops.dat" ), backdropsBuf );
-            }
-        }
-
-        struct LoopPoints
-        {
-            public int Begin;
-            public int End;
-        }
-
-        static LoopPoints FindLoopPoints(
-            BinaryReader reader,
-            int dataBase,
-            byte[] noteLenghts,
-            ushort[] square1Ptr,
-            ushort[] square2Ptr,
-            ushort[] trianglePtr,
-            int songId )
-        {
-            ushort firstPtr = square1Ptr[0];
-            LoopPoints loop = new LoopPoints();
-            LoopPoints[] l = new LoopPoints[3];
-
-            l[0] = FindChannelLoopPoints( reader, dataBase, noteLenghts, square1Ptr, firstPtr, songId );
-            l[1] = FindChannelLoopPoints( reader, dataBase, noteLenghts, square2Ptr, firstPtr, songId );
-            l[2] = FindChannelLoopPoints( reader, dataBase, noteLenghts, trianglePtr, firstPtr, songId );
-
-            for ( int i = 0; i < 3; i++ )
-            {
-                if ( l[i].End > loop.End )
-                {
-                    loop.Begin = l[i].Begin;
-                    loop.End = l[i].End;
-                }
-            }
-
-            return loop;
-        }
-
-        static LoopPoints FindChannelLoopPoints(
-            BinaryReader reader,
-            int dataBase,
-            byte[] noteLenghts,
-            ushort[] channelPtr,
-            ushort firstPtr,
-            int songId )
-        {
-            reader.BaseStream.Position = dataBase + (channelPtr[songId] - firstPtr);
-
-            uint[] instFrames = new uint[0x1da0];
-            int loopBeginFrames = -1;
-
-            int runningFrames = 0;
-            int tempoIndex = 0;
-            int repeatCount = 0;
-
-            while ( true )
-            {
-                int ptr = (int) reader.BaseStream.Position - dataBase;
-                if ( instFrames[ptr] == 0 )
-                    instFrames[ptr] = (uint) runningFrames | 0x80000000;
-
-                byte b = reader.ReadByte();
-
-                //Console.WriteLine( "{0:X2}", b );
-
-                if ( b < 0xD0 )
-                {
-                    // notes and rests
-                    int lenIndex = b & 0xF;
-                    int lenFrames = noteLenghts[tempoIndex * 16 + lenIndex];
-
-                    runningFrames += lenFrames;
-
-                    //Console.WriteLine( "Note/rest, length {0}", lenFrames );
-                }
-                else if ( b == 0xD0 )
-                {
-                    int targetPtr = reader.ReadUInt16();
-                    int targetPos = (targetPtr - firstPtr);
-
-                    //Console.WriteLine( "Loop", b );
-                    //Console.WriteLine( "Start loop running frames: {0}", 
-                    //    instFrames[targetPos] & 0x7fffffff );
-
-                    loopBeginFrames = (int) (instFrames[targetPos] & 0x7fffffff);
-                    break;
-                }
-                else if ( b >= 0xD1 && b <= 0xD7 )
-                {
-                    int targetPtr = reader.ReadUInt16();
-                    int repeats = b & 0xF;
-                    int targetPos = dataBase + (targetPtr - firstPtr);
-
-                    if ( repeatCount == 0 )
-                    {
-                        repeatCount = repeats;
-                        reader.BaseStream.Position = targetPos;
-                    }
-                    else
-                    {
-                        repeatCount--;
-                        if ( repeatCount > 0 )
-                            reader.BaseStream.Position = targetPos;
-                    }
-
-                    //Console.WriteLine( "Loop: {0:X}", b );
-                }
-                else if ( b >= 0xF9 && b <= 0xFE )
-                {
-                    tempoIndex = b - 0xF9;
-                    //Console.WriteLine( "Change tempo: {0:X}", b );
-                }
-                else if ( b == 0xF8 )
-                {
-                    b = reader.ReadByte();
-                    //Console.WriteLine( "Change envelope speed: {0:X}", b );
-                }
-                else if ( b == 0xFF )
-                {
-                    //Console.WriteLine( "End" );
-                    break;
-                }
-            }
-
-            //Console.WriteLine( "End frames: {0}", runningFrames );
-
-            return new LoopPoints() { Begin = loopBeginFrames, End = runningFrames };
-        }
-
-        private static LoopPoints[] ExtractLoopPoints( Options options )
-        {
-            using ( BinaryReader reader = new BinaryReader( File.OpenRead( options.RomPath ) ) )
-            {
-                ushort[] square1Ptr = new ushort[24];
-                ushort[] square2Ptr = new ushort[24];
-                ushort[] trianglePtr = new ushort[24];
-
-                reader.BaseStream.Position = 0x34010;
-
-                for ( int i = 0; i < 24; i++ )
-                {
-                    square1Ptr[i] = reader.ReadUInt16();
-                    square2Ptr[i] = reader.ReadUInt16();
-                    trianglePtr[i] = reader.ReadUInt16();
-                    reader.ReadUInt16();
-                }
-
-                int dataBase = (int) reader.BaseStream.Position;
-                //byte[] data = new byte[0x1da0];
-
-                reader.BaseStream.Position = 0x37369;
-                byte[] noteLenghts = reader.ReadBytes( 16 * 6 );
-
-                LoopPoints[] pointPairs = new LoopPoints[24];
-                string LoopFile = options.MakeOutPath( @"loopPoints.dat" );
-                using ( BinaryWriter writer = new BinaryWriter( File.Create( LoopFile ) ) )
-                {
-                    for ( int i = 0; i < 24; i++ )
-                    {
-                        LoopPoints loopPoints = FindLoopPoints(
-                            reader,
-                            dataBase,
-                            noteLenghts,
-                            square1Ptr,
-                            square2Ptr,
-                            trianglePtr,
-                            i );
-                        pointPairs[i] = loopPoints;
-
-                        writer.Write( (short) loopPoints.Begin );
-                        writer.Write( (short) loopPoints.End );
-                    }
-                }
-                return pointPairs;
-            }
-        }
-
-        class SoundItem
-        {
-            public short Track;
-            public short Begin;
-            public short End;
-            public string Filename;
-        }
-
-        private static void ExtractSongs( Options options )
-        {
-            byte[] nsfImage = BuildMemoryNsf( options, "NsfSong.csv" );
-
-            string[] songFilenames = 
-            {
-                "01_prelude.wav",
-                "02_opening.wav",
-                "03_ending.wav",
-                "04_field.wav",
-                "05_ship.wav",
-                "06_airship.wav",
-                "07_town.wav",
-                "08_castle.wav",
-                "09_volcano.wav",
-                "10_matoya.wav",
-                "11_dungeon.wav",
-                "12_temple.wav",
-                "13_sky.wav",
-                "14_sea_shrine.wav",
-                "15_shop.wav",
-                "16_battle.wav",
-                "17_menu.wav",
-                "18_dead.wav",
-                "19_victory.wav",
-                "20_fanfare.wav",
-                "21_unknown.wav",
-                "22_save.wav",
-                "23_unknown.wav"
-            };
-
-            LoopPoints[] loopPoints = ExtractLoopPoints( options );
-            loopPoints[20].End = 30;
-            for ( int i = 0; i < loopPoints.Length; i++ )
-            {
-                if ( i == songFilenames.Length )
-                    break;
-
-                SoundItem item = new SoundItem();
-                item.Track = (short) i;
-                item.Filename = songFilenames[i];
-                item.Begin = (short) loopPoints[i].Begin;
-                item.End = (short) loopPoints[i].End;
-                ExtractSoundFile( nsfImage, options, item );
-            }
-
-            File.Copy( 
-                options.MakeOutPath( "23_unknown.wav" ), 
-                options.MakeOutPath( "ff1-sfx-potion.wav" ), 
-                true );
-        }
-
-        struct SfxFileDesc
-        {
-            public string Filename;
-            public int Track;
-            public ushort End;
-        }
-
-        private static void ExtractSoundEffects( Options options )
-        {
-            byte[] nsfImage = BuildMemoryNsf( options, "nsf-sfx.csv" );
-
-            SfxFileDesc[] effects = 
-            {
-                new SfxFileDesc { Filename = "ff1-sfx-confirm.wav", Track = 0, End = 31 },
-                new SfxFileDesc { Filename = "ff1-sfx-cursor.wav", Track = 1, End = 16 },
-                new SfxFileDesc { Filename = "ff1-sfx-door.wav", Track = 7, End = 0x25 },
-                new SfxFileDesc { Filename = "ff1-sfx-error.wav", Track = 14, End = 16 },
-                new SfxFileDesc { Filename = "ff1-sfx-fight.wav", Track = 12, End = 0x41 },
-                new SfxFileDesc { Filename = "ff1-sfx-hurt.wav", Track = 18, End = 0xF },
-                new SfxFileDesc { Filename = "ff1-sfx-magic.wav", Track = 17, End = 0x3C },
-                //new SfxFileDesc { Filename = "ff1-sfx-potion.wav", Track = 3 },
-                new SfxFileDesc { Filename = "ff1-sfx-step.wav", Track = 6, End = 6 },
-                new SfxFileDesc { Filename = "ff1-sfx-strike.wav", Track = 19, End = 0xC },
-                new SfxFileDesc { Filename = "ff1-sfx-ship.wav", Track = 4, End = 60 * 4 },
-                new SfxFileDesc { Filename = "ff1-sfx-lift.wav", Track = 15, End = 0x21 * 2 },
-                new SfxFileDesc { Filename = "ff1-sfx-land.wav", Track = 16, End = 0x21 * 2 },
-                new SfxFileDesc { Filename = "ff1-sfx-airship.wav", Track = 3, End = 60 * 3 },
-                new SfxFileDesc { Filename = "ff1-sfx-lava.wav", Track = 5, End = 5 },
-                new SfxFileDesc { Filename = "ff1-sfx-chaos_rumble.wav", Track = 20, End = 2168 },
-            };
-
-            for ( int i = 0; i < effects.Length; i++ )
-            {
-                SoundItem item = new SoundItem();
-                item.Track = (short) effects[i].Track;
-                item.Filename = effects[i].Filename;
-                item.Begin = 0;
-                item.End = (short) effects[i].End;
-                ExtractSoundFile( nsfImage, options, item );
-            }
-
-            File.Copy(
-                options.MakeOutPath( "ff1-sfx-chaos_rumble.wav" ),
-                options.MakeOutPath( "24_chaos_rumble.wav" ),
-                true );
-        }
-
-        private static void ExtractSoundFile( string nsfPath, Options options, SoundItem item )
-        {
-            if ( string.IsNullOrEmpty( nsfPath ) )
-                throw new Exception( "An NSF file is needed to extract sound files." );
-
-            byte[] nsfImage = File.ReadAllBytes( nsfPath );
-
-            ExtractSoundFile( nsfImage, options, item );
-        }
-
-        private static void ExtractSoundFile( byte[] nsfImage, Options options, SoundItem item )
-        {
-            const int SampleRate = 44100;
-            const double SampleRateMs = SampleRate / 1000.0;
-            const double MillisecondsAFrame = 1000.0 / 60.0;
-
-            string outPath = options.MakeOutPath( item.Filename );
-            using ( ExtractNsf.NsfEmu emu = new ExtractNsf.NsfEmu() )
-            using ( ExtractNsf.WaveWriter waveWriter = new ExtractNsf.WaveWriter( SampleRate, outPath ) )
-            {
-                emu.SampleRate = SampleRate;
-                emu.LoadMem( nsfImage, nsfImage.Length );
-                emu.StartTrack( item.Track );
-
-                waveWriter.EnableStereo();
-
-                short[] buffer = new short[1024];
-                int limit = (int) (item.End * MillisecondsAFrame);
-                while ( emu.Tell < limit )
-                {
-                    int count = buffer.Length;
-                    int samplesRem = (int) (SampleRateMs * (limit - emu.Tell));
-                    if ( samplesRem < count )
-                    {
-                        count = (int) ((samplesRem + 1) & 0xFFFFFFFE);
-                    }
-                    emu.Play( count, buffer );
-                    waveWriter.Write( buffer, count, 1 );
-                }
-            }
-        }
-
-        private class NsfChunkItem
-        {
-            public string SrcName;
-            public int SrcAddr;
-            public int DstAddr;
-            public int Length;
-
-            public static NsfChunkItem ConvertFields( string[] fields )
-            {
-                NsfChunkItem item = new NsfChunkItem();
-                item.SrcName = fields[0];
-                item.SrcAddr = int.Parse( fields[1], NumberStyles.HexNumber );
-                item.DstAddr = int.Parse( fields[2], NumberStyles.HexNumber );
-                item.Length = int.Parse( fields[3], NumberStyles.HexNumber );
-                return item;
-            }
-        }
-
-        private static byte[] BuildMemoryNsf( Options options, string tableFileName )
-        {
-            List<NsfChunkItem> nsfItems;
-
-            using ( var specStream = GetResourceStream( "ExtractRes.Data." + tableFileName ) )
-            {
-                nsfItems = DatafileReader.ReadTable( specStream, NsfChunkItem.ConvertFields );
-            }
-
-            if ( nsfItems.Count == 0 || nsfItems[0].SrcName != "" )
-                throw new Exception();
-
-            byte[] nsfImage = null;
-            var romImage = File.ReadAllBytes( options.RomPath );
-
-            foreach ( var item in nsfItems )
-            {
-                if ( item.SrcName == "" )
-                {
-                    nsfImage = new byte[item.Length];
-                }
-                else if ( string.Compare( item.SrcName, "rom", true ) == 0 )
-                {
-                    Array.Copy( romImage, item.SrcAddr, nsfImage, item.DstAddr, item.Length );
-                }
-                else
-                {
-                    using ( var stream = GetResourceStream( "ExtractRes.Data." + item.SrcName ) )
-                    {
-                        stream.Position = item.SrcAddr;
-                        stream.Read( nsfImage, item.DstAddr, item.Length );
-                    }
-                }
-            }
-
-            return nsfImage;
-        }
-
-        private static void ExtractFont( Options options )
-        {
-            using ( BinaryReader reader = new BinaryReader( File.OpenRead( options.RomPath ) ) )
-            {
-                string FontFile = options.MakeOutPath( @"main.mfont" );
-
-                using ( BinaryWriter writer = new BinaryWriter( File.OpenWrite( FontFile ) ) )
-                {
-                    foreach ( byte index in fontMapping )
-                    {
-                        byte x = (byte) ((index % 16) * 8);
-                        byte y = (byte) ((index / 16) * 8);
-                        writer.Write( x );
-                        writer.Write( y );
-                    }
-                }
-
-                reader.BaseStream.Position = FontCHR;
-
-                // add two rows to hold the cursor
-                Bitmap bmp = new Bitmap( 16 * 8, (8 + 2) * 8 );
-                Color[] colors = new Color[]
-                {
-                    DefaultSystemPalette.Colors[0],
-                    DefaultSystemPalette.Colors[0],
-                    DefaultSystemPalette.Colors[1],
-                    DefaultSystemPalette.Colors[0x30],
-                };
-
-                for ( int y = 0; y < 8 * 8; y += 8 )
-                {
-                    for ( int x = 0; x < 16 * 8; x += 8 )
-                    {
-                        DrawTile( reader, bmp, colors, x, y, true );
-                    }
-                }
-
-                reader.BaseStream.Position = FontCHR - (TileSize * 6);
-
-                // slash '/' isn't with the rest of the characters
-                DrawTile( reader, bmp, colors, 15 * 8, 7 * 8, true );
-
-                DrawExtraChars( bmp, colors[3] );
-
-                Palette palette = new Palette( 0, 0x30, 0x10, 0 );
-
-                DrawSprite( reader, EffectCHR, bmp, palette, 2, 2, 0, 8 * 8, true );
-
-                bmp.MakeTransparent( DefaultSystemPalette.Colors[1] );
-                bmp.Save( options.MakeOutPath( @"font.png" ), ImageFormat.Png );
-
-                Bitmap bmpB = new Bitmap( bmp.Width, bmp.Height );
-
-                using ( Graphics g = Graphics.FromImage( bmpB ) )
-                {
-                    g.DrawImage( bmp, 0, 0, new Rectangle( 0, 0, 10 * 8, 8 ), GraphicsUnit.Pixel );
-                    for ( int i = 0; i < 10; i++ )
-                    {
-                        Outline( bmpB, new Rectangle( i * 8, 0, 8, 8 ) );
-                    }
-
-                    g.DrawImage( bmp, 80, 0, new Rectangle( 48, 8, 8, 8 ), GraphicsUnit.Pixel );
-                    g.DrawImage( bmp, 88, 0, new Rectangle( 98, 16, 8, 8 ), GraphicsUnit.Pixel );
-                    g.DrawImage( bmp, 92, 0, new Rectangle( 48, 24, 8, 8 ), GraphicsUnit.Pixel );
-                    g.DrawImage( bmp, 100, 0, new Rectangle( 48, 24, 8, 8 ), GraphicsUnit.Pixel );
-                    Outline( bmpB, new Rectangle( 80, 0, 32, 8 ) );
-                }
-
-                bmpB.Save( options.MakeOutPath( @"fontB.png" ), ImageFormat.Png );
-            }
-        }
-
-        private static void DrawExtraChars( Bitmap bmp, Color color )
-        {
-            int glyphX = 0;
-            int glyphY = 0;
-
-            // colon in cell (15, 8)
-            glyphX = 15 * 8;
-            glyphY = 8 * 8;
-            bmp.SetPixel( glyphX + 3, glyphY + 2, color );
-            bmp.SetPixel( glyphX + 4, glyphY + 2, color );
-            bmp.SetPixel( glyphX + 3, glyphY + 3, color );
-            bmp.SetPixel( glyphX + 4, glyphY + 3, color );
-            bmp.SetPixel( glyphX + 3, glyphY + 5, color );
-            bmp.SetPixel( glyphX + 4, glyphY + 5, color );
-            bmp.SetPixel( glyphX + 3, glyphY + 6, color );
-            bmp.SetPixel( glyphX + 4, glyphY + 6, color );
-        }
-
-        static bool IsLetterColor( Color color )
-        {
-            return color.A == byte.MaxValue && color.ToArgb() != Color.Black.ToArgb();
-        }
-
-        private static void Outline( Bitmap bmp, Rectangle rect )
-        {
-            for ( int y = rect.Top; y < rect.Bottom; y++ )
-            {
-                for ( int x = rect.Left; x < rect.Right; x++ )
-                {
-                    if ( bmp.GetPixel( x, y ).A == byte.MaxValue )
-                        continue;
-
-                    bool draw = false;
-
-                    draw = (x > rect.Left && IsLetterColor( bmp.GetPixel( x - 1, y ) ))
-                        || (x < rect.Right - 1 && IsLetterColor( bmp.GetPixel( x + 1, y ) ))
-                        || (y > rect.Top && IsLetterColor( bmp.GetPixel( x, y - 1 ) ))
-                        || (y < rect.Bottom - 1 && IsLetterColor( bmp.GetPixel( x, y + 1 ) ));
-
-                    if ( draw )
-                        bmp.SetPixel( x, y, Color.Black );
-                }
-            }
-        }
-
-        static readonly Dictionary<int, int> OrigToNewMusic = new Dictionary<int, int>()
-        {
-            { 0x47, 6 },
-            { 0x48, 7 },
-            { 0x49, 8 },
-            { 0x4a, 9 },
-            { 0x4b, 10 },
-            { 0x4c, 11 },
-            { 0x4d, 12 },
-            { 0x4e, 13 },
-        };
-
-        private static void ExtractLevelMusic( Options options )
-        {
-            using ( BinaryReader reader = new BinaryReader( File.OpenRead( options.RomPath ) ) )
-            {
-                byte[] tileSetIDs = null;
-                byte[] tilesetOrigMusic = null;
-                byte[] levelMusic = new byte[64];
-
-                reader.BaseStream.Position = TilesetIndexes;
-                tileSetIDs = reader.ReadBytes( 64 );
-
-                reader.BaseStream.Position = TilesetOrigMusic;
-                tilesetOrigMusic = reader.ReadBytes( 8 );
-
-                for ( int i = 0; i < 64; i++ )
-                {
-                    int tileset = tileSetIDs[i];
-                    int origMusic = tilesetOrigMusic[tileset];
-
-                    levelMusic[i] = (byte) OrigToNewMusic[origMusic];
-                }
-
-                File.WriteAllBytes( options.MakeOutPath( @"levelMusic.dat" ), levelMusic );
-            }
-        }
-
-        private static void ExtractLevelTiles( Options options )
-        {
-            using ( BinaryReader reader = new BinaryReader( File.OpenRead( options.RomPath ) ) )
-            {
-                HashSet<Tileset> tileSets = new HashSet<Tileset>();
-                byte[] tileSetIDs = null;
-                List<Tileset> graphicTileSets = new List<Tileset>();
-                byte[] mapToGraphicTileset = new byte[64];
-
-                reader.BaseStream.Position = TilesetIndexes;
-                tileSetIDs = reader.ReadBytes( 64 );
-
-                // there are really only 61 maps, but room is saved for 64
-                for ( int i = 0; i < 61; i++ )
-                {
-                    reader.BaseStream.Position = LPalettes + i * 0x30;
-
-                    Tileset tileset = new Tileset();
-                    tileset.Pattern = tileSetIDs[i];
-                    tileset.PaletteIndex = i * 3;
-                    tileset.Palettes = new Palette[4];
-                    for ( int j = 0; j < 4; j++ )
-                    {
-                        tileset.Palettes[j] = new Palette();
-                        reader.Read( tileset.Palettes[j].Indexes, 0, 4 );
-                    }
-                    if ( tileSets.Add( tileset ) )
-                        graphicTileSets.Add( tileset );
-                    mapToGraphicTileset[i] = (byte) graphicTileSets.IndexOf( tileset );
-                }
-
-                File.WriteAllBytes( 
-                    options.MakeOutPath( @"levelGraphicSets.dat" ), mapToGraphicTileset );
-
-                int y = 0;
-
-                for ( int i = 0; i < graphicTileSets.Count; i++ )
-                {
-                    var tileset = graphicTileSets[i];
-                    using ( Bitmap bmp = new Bitmap( 16 * 16, 8 * 16 ) )
-                    {
-                        int paletteBase = LPalettes + tileset.PaletteIndex * 0x10;
-                        int tileBuildBase = LTileBuild + tileset.Pattern * 0x200;
-                        int chrBase = LTileCHR + tileset.Pattern * 0x800;
-                        int attrBase = LTileAttr + tileset.Pattern * 0x80;
-
-                        ExtractTiles( reader, paletteBase, tileBuildBase, attrBase, chrBase, bmp, y );
-                        ExtractExtraTiles( reader, paletteBase, i, false, attrBase, chrBase, bmp, y );
-
-                        string filename = string.Format( 
-                            options.MakeOutPath( @"levelTilesOut{0:X2}.png" ), i );
-                        bmp.Save( filename, ImageFormat.Png );
-                    }
-                }
-
-                y = 0;
-
-                for ( int i = 0; i < graphicTileSets.Count; i++ )
-                {
-                    var tileset = graphicTileSets[i];
-                    using ( Bitmap bmp = new Bitmap( 16 * 16, 8 * 16 ) )
-                    {
-                        int paletteBase = LPalettes + (tileset.PaletteIndex + 2) * 0x10;
-                        int tileBuildBase = LTileBuild + tileset.Pattern * 0x200;
-                        int chrBase = LTileCHR + tileset.Pattern * 0x800;
-                        int attrBase = LTileAttr + tileset.Pattern * 0x80;
-
-                        ExtractTiles( reader, paletteBase, tileBuildBase, attrBase, chrBase, bmp, y );
-                        ExtractExtraTiles( reader, paletteBase, i, true, attrBase, chrBase, bmp, y );
-
-                        string filename = string.Format( 
-                            options.MakeOutPath( @"levelTilesIn{0:X2}.png" ), i );
-                        bmp.Save( filename, ImageFormat.Png );
-                    }
-                }
-            }
-        }
-
-        private static void ExtractOverworldTileAttrs( Options options )
-        {
-            using ( BinaryReader reader = new BinaryReader( File.OpenRead( options.RomPath ) ) )
-            {
-                reader.BaseStream.Position = OWTilesetAttr;
-                byte[] attrBuf = reader.ReadBytes( 128 * 2 );
-                File.WriteAllBytes( options.MakeOutPath( @"owTileAttr.dat" ), attrBuf );
-            }
-        }
-
-        private static void ExtractOverworldMap( Options options )
-        {
-            using ( BinaryReader reader = new BinaryReader( File.OpenRead( options.RomPath ) ) )
-            {
-                ushort[] rowPtrs = new ushort[256];
-
-                reader.BaseStream.Position = OWMapRowTable;
-
-                for ( int i = 0; i < rowPtrs.Length; i++ )
-                {
-                    rowPtrs[i] = reader.ReadUInt16();
-                }
-
-                int firstRowPos = (int) reader.BaseStream.Position;
-                int lastRowOffset = rowPtrs[255] - rowPtrs[0];
-
-                // look for the end of the last row
-
-                reader.BaseStream.Position += lastRowOffset;
-
-                while ( reader.ReadByte() != 0xff )
-                {
-                }
-
-                // now that we know where all row data ends, read all row data
-
-                int rowDataSize = (int) reader.BaseStream.Position - firstRowPos;
-
-                reader.BaseStream.Position = firstRowPos;
-                byte[] rowData = reader.ReadBytes( rowDataSize );
-
-                string OWMapFile = options.MakeOutPath( @"owMap.tab" );
-
-                using ( BinaryWriter writer = new BinaryWriter( File.OpenWrite( OWMapFile ) ) )
-                {
-                    for ( int i = 0; i < rowPtrs.Length; i++ )
-                    {
-                        // first byte of row data is offset 0
-                        writer.Write( (ushort) (rowPtrs[i] - rowPtrs[0]) );
-                    }
-
-                    writer.Write( rowData );
-                }
-            }
-        }
-
-        private static void ExtractOverworldTiles( Options options )
-        {
-            using ( BinaryReader reader = new BinaryReader( File.OpenRead( options.RomPath ) ) )
-            {
-                Bitmap bmp = new Bitmap( 16 * 16, 8 * 16 );
-
-                ExtractTiles( reader, OverworldPalettes, OWTileBuild, OWTileAttr, OWTileCHR, bmp, 0 );
-
-                bmp.Save( options.MakeOutPath( @"owTiles.png" ), ImageFormat.Png );
-            }
-        }
-
-        private static void ExtractExtraTiles(
-            BinaryReader reader, int paletteBase, int tileset, bool inside,
-            int attrBase, int chrBase, Bitmap bmp, int baseY )
-        {
-            byte[] buf = new byte[64];
-            if ( inside )
-            {
-                // Tile data for two open chest bitmaps that I made based on the original closed ones.
-                string resName;
-                if ( tileset == 0x13 )
-                    resName = "ExtractRes.Data.OpenChest2.bin";
-                else
-                    resName = "ExtractRes.Data.OpenChest1.bin";
-                using ( var stream = GetResourceStream( resName ) )
-                {
-                    stream.Read( buf, 0, buf.Length );
-                }
-            }
-            else
-            {
-                if ( tileset == 0 )
-                    return;
-
-                for ( int i = 0; i < buf.Length; i++ )
-                    buf[i] = 0xFF;
-            }
-            MemoryStream memStream = new MemoryStream( buf );
-            BinaryReader tileReader = new BinaryReader( memStream );
-
-            reader.BaseStream.Position = paletteBase;
-
-            Palette[] pals = new Palette[4];
-            for ( int j = 0; j < 4; j++ )
-            {
-                pals[j] = new Palette();
-                reader.Read( pals[j].Indexes, 0, 4 );
-            }
-
-            Color[] colors = new Color[4];
-
-            for ( int j = 0; j < 4; j++ )
-                colors[j] = DefaultSystemPalette.Colors[pals[0].Indexes[j]];
-
-            DrawTile( tileReader, bmp, colors, 0xF0, 0x70 );
-            DrawTile( tileReader, bmp, colors, 0xF0 + 8, 0x70 );
-            DrawTile( tileReader, bmp, colors, 0xF0, 0x70 + 8 );
-            DrawTile( tileReader, bmp, colors, 0xF0 + 8, 0x70 + 8 );
-        }
-
-        private static void ExtractTiles(
-            BinaryReader reader, int paletteBase, int tileBuild,
-            int attrBase, int chrBase, Bitmap bmp, int baseY )
-        {
-            reader.BaseStream.Position = paletteBase;
-
-            Palette[] pals = new Palette[4];
-            for ( int j = 0; j < 4; j++ )
-            {
-                pals[j] = new Palette();
-                reader.Read( pals[j].Indexes, 0, 4 );
-            }
-
-            reader.BaseStream.Position = tileBuild;
-
-            byte[] ul = reader.ReadBytes( 128 );
-            byte[] ur = reader.ReadBytes( 128 );
-            byte[] dl = reader.ReadBytes( 128 );
-            byte[] dr = reader.ReadBytes( 128 );
-
-            reader.BaseStream.Position = attrBase;
-
-            byte[] attr = reader.ReadBytes( 128 );
-
-            Color[] colors = new Color[4];
-            int i = 0;
-
-            for ( int y = 0; y < 8 * 16; y += 16 )
-            {
-                for ( int x = 0; x < bmp.Width; x += 16, i++ )
-                {
-                    int p = attr[i] & 3;
-
-                    for ( int j = 0; j < 4; j++ )
-                        colors[j] = DefaultSystemPalette.Colors[pals[p].Indexes[j]];
-
-                    reader.BaseStream.Position = chrBase + ul[i] * TileSize;
-                    DrawTile( reader, bmp, colors, x, baseY + y );
-
-                    reader.BaseStream.Position = chrBase + ur[i] * TileSize;
-                    DrawTile( reader, bmp, colors, x + 8, baseY + y );
-
-                    reader.BaseStream.Position = chrBase + dl[i] * TileSize;
-                    DrawTile( reader, bmp, colors, x, baseY + y + 8 );
-
-                    reader.BaseStream.Position = chrBase + dr[i] * TileSize;
-                    DrawTile( reader, bmp, colors, x + 8, baseY + y + 8 );
-                }
-            }
-        }
-
-        private static void ExtractMapObjects( Options options )
-        {
-            // Special handling for bats
-            // Plain bats are found in 9 levels. They all behave the same, so they 
-            // all use object ID 87. But they have different colors depending on the 
-            // level they're found in. 
-            // That was easy to do with palettes in the original game. Because palettes 
-            // are not used in this port, each bat must be draw to the objects image in 
-            // each color.
-            // As part of this, assign new object IDs to the bats in the levels after 
-            // the first with bats. They are assigned new IDs (208..215) based on the 
-            // level they're found in (18, 22, 27..32).
-            // Changing the object IDs also means that some entries in the map object 
-            // table, which says which objects are made for each map, must be changed 
-            // to reflect it.
-
-            using ( BinaryReader reader = new BinaryReader( File.OpenRead( options.RomPath ) ) )
-            {
-                Palette[] pals = new Palette[2] { new Palette(), new Palette() };
-                byte[] indexes = null;
-                int[] objMaps = new int[208];
-                List<int> batMaps = new List<int>();
-
-                reader.BaseStream.Position = ObjectSpriteIndexes;
-                indexes = reader.ReadBytes( 208 );
-
-                reader.BaseStream.Position = MapObjects;
-
-                for ( int i = 0; i < 64; i++ )
-                {
-                    reader.BaseStream.Position = MapObjects + i * 0x30;
-
-                    for ( int j = 0; j < 0x10; j++, reader.BaseStream.Position += 2 )
-                    {
-                        byte objID = reader.ReadByte();
-
-                        if ( objID == 0 )
-                            break;
-
-                        if ( objID == 0x57 && !batMaps.Contains( i ) )
-                            batMaps.Add( i );
-
-                        // These objects are in more than 1 place, but only the first is needed.
-                        // Keep track of bats separately.
-                        if ( (objID == 19 && i == 15)
-                            || (objID == 22 && i == 48)
-                            || (objID == 0x57 && i != batMaps[0]) )
-                            continue;
-
-                        objMaps[objID] = i;
-                    }
-                }
-
-                // Bats in different maps look different. Assign the second and the rest new IDs
-                // The original bat ID belongs to the bats in the first map that has them
-
-                Array.Resize( ref indexes, 208 + batMaps.Count - 1 );
-                Array.Resize( ref objMaps, 208 + batMaps.Count - 1 );
-                for ( int i = 1; i < batMaps.Count; i++ )
-                {
-                    indexes[207 + i] = indexes[0x57];
-                    objMaps[207 + i] = batMaps[i];
-                }
-
-                string ObjectsFile = options.MakeOutPath( @"objects.dat" );
-
-                using ( BinaryWriter writer = new BinaryWriter( File.OpenWrite( ObjectsFile ) ) )
-                {
-                    writer.BaseStream.SetLength( 0 );
-
-                    for ( int i = 0; i < 64; i++ )
-                    {
-                        reader.BaseStream.Position = MapObjects + i * 0x30;
-
-                        for ( int j = 0; j < 0x10; j++ )
-                        {
-                            byte objID = reader.ReadByte();
-                            byte objXAndFlags = reader.ReadByte();
-                            byte objY = reader.ReadByte();
-
-                            if ( objID == 0x57 )
-                            {
-                                int relMapIndex = batMaps.IndexOf( i );
-                                if ( relMapIndex > 0 )
-                                {
-                                    objID = (byte) (207 + relMapIndex);
-                                }
-                            }
-
-                            int flags = objXAndFlags & 0xc0;
-
-                            if ( indexes[objID] == indexes[0x57] )
-                                flags |= FlyerObjFlag;
-
-                            writer.Write( objID );
-                            writer.Write( (byte) (objXAndFlags & 0x3f) );
-                            writer.Write( objY );
-                            writer.Write( (byte) flags );
-                        }
-                    }
-                }
-
-                int y = 0;
-                Bitmap bmp = new Bitmap( 4 * 16, (12 + 7) * 16 );
-                Bitmap objBmp = new Bitmap( 4 * 16, indexes.Length * 16 );
-
-                reader.BaseStream.Position = MapManMainColors;
-                byte[] mapManMainColors = reader.ReadBytes( 12 * 2 );
-
-                for ( int i = 0; i < 12; i++ )
-                {
-                    int spriteBase = MapManCHR + i * 0x100;
-
-                    reader.BaseStream.Position = OverworldPalettes + 16;
-                    reader.Read( pals[0].Indexes, 0, 4 );
-                    reader.Read( pals[1].Indexes, 0, 4 );
-
-                    pals[0].Indexes[2] = mapManMainColors[i * 2];
-                    pals[1].Indexes[2] = mapManMainColors[i * 2 + 1];
-
-                    DrawMapObjectSprite( reader, spriteBase + 0 * TileSize, bmp, pals, 0 * 16, y );
-                    DrawMapObjectSprite( reader, spriteBase + 4 * TileSize, bmp, pals, 1 * 16, y );
-                    DrawMapObjectSprite( reader, spriteBase + 8 * TileSize, bmp, pals, 2 * 16, y );
-                    DrawMapObjectSprite( reader, spriteBase + 12 * TileSize, bmp, pals, 3 * 16, y );
-
-                    y += 16;
-                }
-
-                for ( int i = 0; i < 7; i++ )
-                {
-                    int spriteBase = OWObjectCHR + i * 0x100;
-                    int p = (i == 0) ? 1 : 0;
-
-                    if ( i >= 5 )
-                        spriteBase -= 4 * 4 * TileSize;
-                    else if ( i >= 3 )
-                        spriteBase -= 2 * 4 * TileSize;
-
-                    reader.BaseStream.Position = OverworldPalettes + 24;
-                    reader.Read( pals[0].Indexes, 0, 4 );
-                    reader.Read( pals[1].Indexes, 0, 4 );
-
-                    DrawSprite( reader, spriteBase + 0 * TileSize, bmp, pals[p], 2, 2, 0 * 16, y, true );
-                    DrawSprite( reader, spriteBase + 4 * TileSize, bmp, pals[p], 2, 2, 1 * 16, y, true );
-                    DrawSprite( reader, spriteBase + 8 * TileSize, bmp, pals[p], 2, 2, 2 * 16, y, true );
-                    DrawSprite( reader, spriteBase + 12 * TileSize, bmp, pals[p], 2, 2, 3 * 16, y, true);
-
-                    y += 16;
-                }
-
-                y = 0;
-
-                for ( int i = 0; i < indexes.Length; i++ )
-                {
-                    int spriteBase = MapObjectCHR + indexes[i] * 0x100;
-
-                    reader.BaseStream.Position = LPalettes + objMaps[i] * 0x30 + 24;
-                    reader.Read( pals[0].Indexes, 0, 4 );
-                    reader.Read( pals[1].Indexes, 0, 4 );
-
-                    DrawMapObjectSprite( reader, spriteBase + 0 * TileSize, objBmp, pals, 0 * 16, y );
-                    DrawMapObjectSprite( reader, spriteBase + 4 * TileSize, objBmp, pals, 1 * 16, y );
-                    DrawMapObjectSprite( reader, spriteBase + 8 * TileSize, objBmp, pals, 2 * 16, y );
-                    DrawMapObjectSprite( reader, spriteBase + 12 * TileSize, objBmp, pals, 3 * 16, y );
-
-                    y += 16;
-                }
-
-                bmp.Save( options.MakeOutPath( @"mapPlayer.png" ), ImageFormat.Png );
-                objBmp.Save( options.MakeOutPath( @"mapObjects.png" ), ImageFormat.Png );
-            }
-        }
-
-        static void DrawMapObjectSprite(
-            BinaryReader reader, int spriteBase, Bitmap bmp, Palette[] pals, int x, int y )
-        {
-            DrawSprite( reader, spriteBase, bmp, pals[0], 2, 1, x, y, true );
-            DrawSprite( reader, spriteBase + 2 * TileSize, bmp, pals[1], 2, 1, x, y + 8, true );
-        }
-
-        private static void ExtractBattleSprites( Options options )
-        {
-            Palette[] palettes = null;
-            byte[] palIndexes = null;
-
-            using ( BinaryReader reader = new BinaryReader( File.OpenRead( options.RomPath ) ) )
-            {
-                palettes = ReadPalettes( reader, BattleSpritePalettes, 4 );
-
-                reader.BaseStream.Position = BattleSpritePalIndexes;
-
-                palIndexes = reader.ReadBytes( 12 );
-
-                Bitmap bmp = new Bitmap( 16 * 8, 3 * 8 * 12 );
-                Bitmap battleBmp = new Bitmap( 16 * 8, 2 * 8 * 64 );
-                int y = 0;
-
-                for ( int i = 0; i < 12; i++ )
-                {
-                    int spriteBase = BattleSpriteCHR + i * 0x200;
-                    Palette pal = palettes[palIndexes[i]];
-
-                    DrawSprite( reader, spriteBase, bmp, pal, 2, 3, 0, y, true );
-                    DrawSprite( reader, spriteBase, bmp, pal, 2, 2, 2 * 8, y, true );
-                    DrawSprite( reader, spriteBase + 6 * 16, bmp, pal, 2, 1, 2 * 8, y + 2 * 8, true );
-
-                    DrawSprite( reader, spriteBase + 8 * 16, bmp, pal, 2, 3, 4 * 8, y, true );
-                    DrawSprite( reader, spriteBase + 14 * 16, bmp, pal, 2, 3, 6 * 8, y, true );
-                    DrawSprite( reader, spriteBase + 20 * 16, bmp, pal, 2, 3, 8 * 8, y, true );
-
-                    DrawSprite( reader, spriteBase + 20 * 16, bmp, palettes[3], 2, 3, 10 * 8, y, true );
-
-                    DrawSprite( reader, spriteBase + 26 * 16, bmp, pal, 3, 2, 12 * 8, y + 8, true );
-
-                    y += 3 * 8;
-                }
-
-                Palette palette = new Palette();
-                byte[] buf = new byte[8];
-
-                y = 0;
-
-                for ( int i = 0; i < 40; i++ )
-                {
-                    reader.BaseStream.Position = WeaponStats + i * 8;
-                    reader.Read( buf, 0, 8 );
-
-                    int spriteBase = WeaponCHR + (buf[6] - 0x80) * 16;
-
-                    palette.Indexes[0] = 0x0f;
-                    palette.Indexes[1] = buf[7];
-                    palette.Indexes[2] = (byte) (buf[7] - 0x10);
-                    palette.Indexes[3] = (byte) (buf[7] - 0x20);
-
-                    DrawSprite( reader, spriteBase, battleBmp, palette, 2, 2, 0, y, true );
-
-                    DrawSprite( reader, EffectCHR + 4 * 16, battleBmp, palette, 2, 2, 48, y, true );
-                    DrawSprite( reader, EffectCHR + 8 * 16, battleBmp, palette, 2, 2, 64, y, true );
-                    DrawSprite( reader, EffectCHR + 12 * 16, battleBmp, palette, 2, 2, 80, y, true );
-
-                    y += 1 * 16;
-                }
-
-                byte[] bareStrikeColors = new byte[] { 0x28, 0x20, 0x24, 0x2c };
-
-                // the punching arm
-                for ( int i = 0; i < 4; i++ )
-                {
-                    int spriteBase = WeaponCHR + 44 * 16;
-
-                    DrawSprite( reader, spriteBase, battleBmp, palettes[0], 2, 2, 0, y, true );
-
-                    byte baseColor = bareStrikeColors[i];
-
-                    palette.Indexes[0] = 0x0f;
-                    palette.Indexes[1] = baseColor;
-                    palette.Indexes[2] = (byte) (baseColor - 0x10);
-                    palette.Indexes[3] = (byte) (baseColor - 0x20);
-
-                    DrawSprite( reader, EffectCHR + 4 * 16, battleBmp, palette, 2, 2, 48, y, true );
-                    DrawSprite( reader, EffectCHR + 8 * 16, battleBmp, palette, 2, 2, 64, y, true );
-                    DrawSprite( reader, EffectCHR + 12 * 16, battleBmp, palette, 2, 2, 80, y, true );
-
-                    y += 1 * 16;
-                }
-
-                y = 0;
-
-                for ( int i = 0; i < 64; i++ )
-                {
-                    reader.BaseStream.Position = MagicStats + i * 8;
-                    reader.Read( buf, 0, 8 );
-
-                    int spriteBase = MagicCHR + (buf[5] - 0xB0) * 16;
-                    int sprite2Base = spriteBase + 4 * TileSize;
-                    byte pal = buf[6];
-
-                    if ( pal == 0 )
-                        pal = 0x10;
-
-                    palette.Indexes[0] = 0x0f;
-                    palette.Indexes[1] = pal;
-                    palette.Indexes[2] = (byte) (pal - 0x10);
-                    palette.Indexes[3] = 0x30;
-
-                    DrawSprite( reader, spriteBase, battleBmp, palette, 2, 2, 16, y, true );
-                    DrawSprite( reader, sprite2Base, battleBmp, palette, 2, 2, 32, y, true );
-
-                    y += 1 * 16;
-                }
-
-                // finger cursor is among battle sprites - do it as part of menu
-
-                bmp.Save( options.MakeOutPath( @"playerSprites.png" ), ImageFormat.Png );
-                battleBmp.Save( options.MakeOutPath( @"battleSprites.png" ), ImageFormat.Png );
-            }
-        }
-
-        static byte[] levelBackdrops = new byte[64]
-        {
-            0,
-            3,
-            0,
-            0,
-            0,
-            0,
-            12,
-            0,
-            9,
-            9,
-            9,
-            9,
-            5,
-            8,
-            14,
-            13,
-            2,
-            2,
-            15,
-            2,
-            2,
-            2,
-            1,
-            11,
-            9,
-            9,
-            9,
-            1,
-            1,
-            8,
-            8,
-            8,
-            8,
-            14,
-            14,
-            14,
-            14,
-            13,
-            13,
-            2,
-            11,
-            11,
-            12,
-            12,
-            12,
-            12,
-            12,
-            11,
-            11,
-            11,
-            11,
-            11,
-            5,
-            5,
-            5,
-            5,
-            5,
-            5,
-            5,
-            5,
-            2,
-            0,
-            0,
-            0
-        };
-
-        private static void ExtractBackdrops( Options options )
-        {
-            Palette[] palettes = null;
-            byte[] layout = null;
-
-            using ( BinaryReader reader = new BinaryReader( File.OpenRead( options.RomPath ) ) )
-            {
-                palettes = ReadPalettes( reader, BackdropPal, 16 );
-
-                reader.BaseStream.Position = BackdropLayout;
-
-                layout = reader.ReadBytes( 14 );
-
-                // backrops are 14x4 tiles each, and there are 16 of them
-                Bitmap bmp = new Bitmap( 14 * 8, 4 * 8 * 16 );
-
-                for ( int i = 0; i < 16; i++ )
-                {
-                    int chrBase = BattleCHRBase + (ChrSectionSize * i);
-                    Color[] colors = new Color[]
-                            {
-                                DefaultSystemPalette.Colors[palettes[i].Indexes[0]],
-                                DefaultSystemPalette.Colors[palettes[i].Indexes[1]],
-                                DefaultSystemPalette.Colors[palettes[i].Indexes[2]],
-                                DefaultSystemPalette.Colors[palettes[i].Indexes[3]],
-                            };
-
-                    for ( int j = 0; j < 14; j++ )
-                    {
-                        int tileAddr = chrBase + layout[j] * TileSize;
-
-                        reader.BaseStream.Position = tileAddr;
-                        DrawTile( reader, bmp, colors, j * 8, i * 32 );
-
-                        reader.BaseStream.Position = tileAddr + (4 * TileSize);
-                        DrawTile( reader, bmp, colors, j * 8, i * 32 + 8 );
-
-                        reader.BaseStream.Position = tileAddr + (8 * TileSize);
-                        DrawTile( reader, bmp, colors, j * 8, i * 32 + 16 );
-
-                        reader.BaseStream.Position = tileAddr + (12 * TileSize);
-                        DrawTile( reader, bmp, colors, j * 8, i * 32 + 24 );
-                    }
-                }
-
-                bmp.Save( options.MakeOutPath( @"backdrops.png" ), ImageFormat.Png );
-            }
-
-            File.WriteAllBytes( options.MakeOutPath( @"levelBackdrops.dat" ), levelBackdrops );
-        }
-
-        struct Formation
-        {
-            public byte Type;
-            public byte Pattern;
-            public byte[] Ids;
-            public byte[] MinMax;
-            public byte SupriseRate;
-            public byte Flags;
-            public byte Song;
-        }
-
-        static readonly byte[][] LichPattern = 
-        {
-            new byte[] { 71,  72,  73,  74,  75,  0,   0,   0 },
-            new byte[] { 76,  77,  78,  79,  80,  81,  0,   0 },
-            new byte[] { 82,  83,  84,  85,  86,  87,  88,  0 },
-            new byte[] { 89,  90,  91,  92,  93,  94,  95,  0 },
-            new byte[] { 96,  97,  98,  99,  100, 101, 0,   0 },
-            new byte[] { 102, 103, 104, 105, 106, 107, 108, 0 },
-            new byte[] { 109, 110, 111, 112, 113, 114, 0,   0 },
-            new byte[] { 115, 116, 117, 118, 119, 120, 121, 0 }
-        };
-
-        static readonly byte[][] KaliPattern = 
-        {
-            new byte[] { 17, 18, 19, 20, 21, 22, 23, 24 },
-            new byte[] { 25, 26, 27, 28, 29, 30, 31, 0 },
-            new byte[] { 32, 33, 34, 35, 36, 37, 38, 39 },
-            new byte[] { 40, 41, 42, 43, 44, 45, 46, 47 },
-            new byte[] { 48, 49, 50, 51, 52, 53, 54, 0 },
-            new byte[] { 55, 56, 57, 58, 59, 60, 61, 0 },
-            new byte[] { 0,  0,  62, 63, 64, 65, 66, 0 },
-            new byte[] { 0,  0,  0,  67, 68, 69, 70, 0 }
-        };
-
-        static readonly byte[][] KrakenPattern = 
-        {
-            new byte[] { 0,  0,  18, 19, 20, 21, 0,  0 },
-            new byte[] { 0,  22, 23, 24, 25, 26, 27, 0 },
-            new byte[] { 0,  28, 29, 30, 31, 32, 33, 34 },
-            new byte[] { 0,  35, 36, 37, 38, 39, 40, 41 },
-            new byte[] { 0,  42, 43, 44, 45, 46, 47, 48 },
-            new byte[] { 49, 50, 51, 52, 53, 54, 55, 56 },
-            new byte[] { 0,  57, 58, 59, 60, 61, 62, 63 },
-            new byte[] { 0,  64, 65, 66, 67, 68, 69, 0 }
-        };
-
-        static readonly byte[][] TiamatPattern = 
-        {
-            new byte[] { 0,   0,   0,   70,  71,  72,  0,   0 },
-            new byte[] { 73,  74,  75,  76,  77,  78,  79,  0 },
-            new byte[] { 80,  81,  82,  83,  84,  85,  86,  0 },
-            new byte[] { 87,  88,  89,  90,  91,  92,  93,  0 },
-            new byte[] { 94,  95,  96,  97,  98,  99,  100, 0 },
-            new byte[] { 101, 102, 103, 104, 105, 106, 107, 108 },
-            new byte[] { 0,   109, 110, 111, 112, 113, 114, 115 },
-            new byte[] { 0,   116, 117, 118, 119, 120, 121, 0 }
-        };
-
-        static readonly byte[][] ChaosPattern = 
-        {
-            new byte[] { 0,  0,  0,  18,  19,  0,   20,  21,  22,  23,  0,   0,  0,  0 },
-            new byte[] { 0,  0,  24, 25,  26,  27,  28,  29,  30,  31,  32,  0,  0,  0 },
-            new byte[] { 0,  33, 34, 35,  36,  37,  38,  39,  40,  41,  42,  43, 0,  0 },
-            new byte[] { 0,  44, 45, 46,  47,  48,  49,  50,  51,  52,  53,  54, 55, 0 },
-            new byte[] { 56, 57, 58, 59,  60,  61,  62,  63,  64,  65,  66,  67, 68, 0  },
-            new byte[] { 69, 70, 0,  71,  72,  73,  74,  75,  76,  77,  78,  79, 80, 81 },
-            new byte[] { 82, 0,  0,  0,   83,  84,  85,  86,  87,  88,  0,   0,  0,  89 },
-            new byte[] { 0,  0,  0,  0,   90,  91,  92,  93,  94,  95,  96,  0,  0,  0 },
-            new byte[] { 0,  0,  0,  0,   97,  98,  99,  0,   100, 101, 102, 0,  0,  0 },
-            new byte[] { 0,  0,  0,  103, 104, 105, 106, 107, 108, 109, 110, 0,  0,  0 },
-            new byte[] { 0,  0,  0,  111, 112, 113, 0,   0,   0,   114, 115, 0,  0,  0 },
-            new byte[] { 0,  0,  0,  0,   0,   0,   0,   0,   0,   116, 117, 0,  0,  0 },
-        };
-
-        static void DrawBoss(
-            BinaryReader reader,
-            Bitmap bmp,
-            int tileSet,
-            byte[][] tileIndexes,
-            Palette palette,
-            int x,
-            int y )
-        {
-            Color[] colors = new Color[]
-                                    {
-                                        DefaultSystemPalette.Colors[palette.Indexes[0]],
-                                        DefaultSystemPalette.Colors[palette.Indexes[1]],
-                                        DefaultSystemPalette.Colors[palette.Indexes[2]],
-                                        DefaultSystemPalette.Colors[palette.Indexes[3]],
-                                    };
-            int basePtr = BattleCHRBase + (tileSet * ChrSectionSize);
-
-            for ( int r = 0; r < tileIndexes.Length; r++ )
-            {
-                for ( int c = 0; c < tileIndexes[0].Length; c++ )
-                {
-                    reader.BaseStream.Position = basePtr + tileIndexes[r][c] * TileSize;
-
-                    DrawTile(
-                        reader,
-                        bmp,
-                        colors,
-                        x + c * 8,
-                        y + r * 8,
-                        true );
-                }
-            }
-        }
-
-        private static void ExtractEnemies( Options options )
-        {
-            Enemy[] enemies = new Enemy[128];
-            string[] names = null;
-            Palette[] palettes = null;
-            Formation[] formations = new Formation[128];
-
-            using ( BinaryReader reader = new BinaryReader( File.OpenRead( options.RomPath ) ) )
-            {
-                names = Text.ReadStringTable( reader, EnemyNamesBase, EnemyNamesPageBase, 128 );
-                palettes = ReadPalettes( reader, BattlePalettesBase, 64 );
-
-                reader.BaseStream.Position = FormationsBase;
-
-                // for each formation
-                for ( int i = 0; i < 128; i++ )
-                {
-                    byte typeAndPattern = reader.ReadByte();
-                    byte pics = reader.ReadByte();
-
-                    byte[] ids = reader.ReadBytes( 4 );
-                    byte[] minMax = new byte[6];
-
-                    reader.Read( minMax, 0, 4 );
-
-                    byte[] paletteIds = reader.ReadBytes( 2 );
-
-                    byte surpriseRate = reader.ReadByte();
-                    byte paletteAssignAndNoRun = reader.ReadByte();
-
-                    reader.Read( minMax, 4, 2 );
-
-                    for ( int j = 0; j < 6; j++ )
-                    {
-                        int max = minMax[j] & 0xF;
-                        if ( max == 0 )
-                            continue;
-
-                        int id = ids[j % 4];
-
-                        int pic = (pics >> ((j % 4) * 2)) & 3;
-                        pic = ((pic << 1) | (pic >> 1)) & 3;
-                        enemies[id].Pic = pic;
-
-                        int palIndex = paletteAssignAndNoRun >> 4;
-                        palIndex = FlipNibble( palIndex );
-                        palIndex = (palIndex >> (j % 4)) & 1;
-                        enemies[id].Pal = paletteIds[palIndex];
-
-                        enemies[id].Pattern = typeAndPattern & 0xF;
-
-                        enemies[id].Name = names[id];
-                    }
-
-                    formations[i].Type = (byte) (typeAndPattern >> 4);
-                    formations[i].Pattern = (byte) (typeAndPattern & 0xf);
-                    formations[i].Ids = ids;
-                    formations[i].MinMax = minMax;
-                    formations[i].SupriseRate = surpriseRate;
-                    formations[i].Flags = (byte) (paletteAssignAndNoRun & 0xf);
-                    formations[i].Song = 0;
-                }
-
-                string FormationFile = options.MakeOutPath( @"formations.dat" );
-
-                using ( BinaryWriter writer = new BinaryWriter( File.OpenWrite( FormationFile ) ) )
-                {
-                    foreach ( Formation formation in formations )
-                    {
-                        writer.Write( formation.Type );
-                        writer.Write( formation.Pattern );
-                        writer.Write( formation.Ids );
-                        writer.Write( formation.MinMax );
-                        writer.Write( formation.SupriseRate );
-                        writer.Write( formation.Flags );
-                        writer.Write( formation.Song );
-                        writer.Write( (byte) 0 );
-                    }
-                }
-
-                string NamesFile = options.MakeOutPath( @"enemyNames.tab" );
-                WriteStringTableFile( NamesFile, names );
-
-                string EnemyAttrFile = options.MakeOutPath( @"enemyAttr.dat" );
-                reader.BaseStream.Position = EnemyAttrs;
-                byte[] enemyAttrBuf = reader.ReadBytes( 20 * 128 );
-                File.WriteAllBytes( EnemyAttrFile, enemyAttrBuf );
-
-                string SpecialNamesFile = options.MakeOutPath( @"specialNames.tab" );
-                string[] specialNames = Text.ReadStringTable(
-                    reader,
-                    SpecialNamesBase,
-                    SpecialNamesPageBase,
-                    26 );
-                WriteStringTableFile( SpecialNamesFile, specialNames );
-
-                string AttackListsFile = options.MakeOutPath( @"attackLists.dat" );
-                reader.BaseStream.Position = AttackLists;
-                byte[] attackListBuf = reader.ReadBytes( 16 * 44 );
-                File.WriteAllBytes( AttackListsFile, attackListBuf );
-
-                string MagicAttrFile = options.MakeOutPath( @"magicAttr.dat" );
-                reader.BaseStream.Position = MagicStats;
-                byte[] magicAttrBuf = reader.ReadBytes( 8 * 64 );
-                // Lock2 should be type 0xE, the same as Lock
-                magicAttrBuf[8 * 23 + 4] = 0xE;
-                // Tmpr should be type 0xB, similar but not the same type as Sabr
-                magicAttrBuf[8 * 14 + 4] = 0xB;
-                // Sabr should increase Hit Rate
-                magicAttrBuf[8 * 54 + 0] = 40;
-                // Soft should work in battle, use type 0x8 - remove status
-                magicAttrBuf[8 * 40 + 4] = 8;
-                magicAttrBuf[8 * 40 + 1] = 2;
-                File.WriteAllBytes( MagicAttrFile, magicAttrBuf );
-
-                string SpecialAttrFile = options.MakeOutPath( @"specialAttr.dat" );
-                reader.BaseStream.Position = SpecialStats;
-                byte[] specialAttrBuf = reader.ReadBytes( 8 * 26 );
-                File.WriteAllBytes( SpecialAttrFile, specialAttrBuf );
-
-                string WeaponAttrFile = options.MakeOutPath( @"weaponAttr.dat" );
-                reader.BaseStream.Position = WeaponStats;
-                byte[] weaponAttrBuf = reader.ReadBytes( 8 * 40 );
-                File.WriteAllBytes( WeaponAttrFile, weaponAttrBuf );
-
-                string ArmorAttrFile = options.MakeOutPath( @"armorAttr.dat" );
-                reader.BaseStream.Position = ArmorStats;
-                byte[] armorAttrBuf = reader.ReadBytes( 4 * 40 );
-                File.WriteAllBytes( ArmorAttrFile, armorAttrBuf );
-
-                string WeaponPermsFile = options.MakeOutPath( @"weaponPerms.dat" );
-                reader.BaseStream.Position = WeaponPermissions;
-                byte[] weaponPermsBuf = reader.ReadBytes( 2 * 40 );
-                File.WriteAllBytes( WeaponPermsFile, weaponPermsBuf );
-
-                string ArmorPermsFile = options.MakeOutPath( @"armorPerms.dat" );
-                reader.BaseStream.Position = ArmorPermissions;
-                byte[] armorPermsBuf = reader.ReadBytes( 2 * 40 );
-                File.WriteAllBytes( ArmorPermsFile, armorPermsBuf );
-
-                string ArmorTypesFile = options.MakeOutPath( @"armorTypes.dat" );
-                reader.BaseStream.Position = ArmorTypes;
-                byte[] armorTypesBuf = reader.ReadBytes( 1 * 40 );
-                File.WriteAllBytes( ArmorTypesFile, armorTypesBuf );
-
-                string MagicPermsFile = options.MakeOutPath( @"magicPerms.dat" );
-                reader.BaseStream.Position = MagicPermissions;
-                byte[] magicPermsBuf = reader.ReadBytes( 8 * 12 );
-                File.WriteAllBytes( MagicPermsFile, magicPermsBuf );
-
-                string XPFile = options.MakeOutPath( @"xp.dat" );
-                reader.BaseStream.Position = LevelXP;
-                using ( BinaryWriter writer = new BinaryWriter( File.OpenWrite( XPFile ) ) )
-                {
-                    for ( int i = 0; i < 49; i++ )
-                    {
-                        int value = reader.ReadInt32();
-                        value &= 0xffffff;
-                        reader.BaseStream.Seek( -1, SeekOrigin.Current );
-                        writer.Write( value );
-                    }
-                }
-
-                string InitClassFile = options.MakeOutPath( @"initClass.dat" );
-                reader.BaseStream.Position = ClassInitStats;
-                byte[] initClassBuf = reader.ReadBytes( 16 * 6 );
-                File.WriteAllBytes( InitClassFile, initClassBuf );
-
-                // items, found money, magic names, class names
-                string ItemNamesFile = options.MakeOutPath( @"itemNames.tab" );
-                string[] itemNames = Text.ReadStringTable( 
-                    reader, 
-                    ItemNamesBase, 
-                    ItemNamesPageBase, 
-                    256 );
-                WriteStringTableFile( ItemNamesFile, itemNames );
-
-                string ItemTargetFile = options.MakeOutPath( @"itemTarget.dat" );
-                byte[] compactItemTarget = new byte[(itemTarget.Length + 7) / 8];
-                for ( int i = 0; i < itemTarget.Length; i++ )
-                {
-                    compactItemTarget[i / 8] |= (byte) (itemTarget[i] << (i % 8));
-                }
-                File.WriteAllBytes( ItemTargetFile, compactItemTarget );
-
-                string MagicTargetFile = options.MakeOutPath( @"magicTarget.dat" );
-                byte[] compactMagicTarget = new byte[(magicTarget.Length + 7) / 8];
-                for ( int i = 0; i < magicTarget.Length; i++ )
-                {
-                    compactMagicTarget[i / 8] |= (byte) (magicTarget[i] << (i % 8));
-                }
-                File.WriteAllBytes( MagicTargetFile, compactMagicTarget );
-
-                string NesPaletteFile = options.MakeOutPath( @"nesColors.dat" );
-                using ( BinaryWriter writer = new BinaryWriter( File.OpenWrite( NesPaletteFile ) ) )
-                {
-                    foreach ( var color in DefaultSystemPalette.Colors )
-                    {
-                        writer.Write( color.B );
-                        writer.Write( color.G );
-                        writer.Write( color.R );
-                    }
-                }
-
-                int[] picUsed = new int[16 * 4];
-                Bitmap[] bmps = new Bitmap[16];
-                for ( int j = 0; j < 16; j++ )
-                {
-                    int w = 6 * 8 * 3;
-                    int h = 4 * 8 * 2 + 6 * 8 * 2;
-                    bmps[j] = new Bitmap( w, h );
-                }
-
-                string EnemyPosFile = options.MakeOutPath( @"enemyPos.dat" );
-                using ( BinaryWriter writer = new BinaryWriter( File.OpenWrite( EnemyPosFile ) ) )
-                {
-                    for ( int i = 0; i < 128; i++ )
-                    {
-                        int tileSet = enemies[i].Pattern;
-                        int offset = 0;
-                        int rows = 0;
-                        int cols = 0;
-                        int pic = enemies[i].Pic;
-                        int index = picUsed[tileSet * 4 + pic]++;
-
-                        switch ( pic )
-                        {
-                        case 0: offset = 18; cols = 4; rows = 4; break;
-                        case 1: offset = 18 + 16; cols = 4; rows = 4; break;
-                        case 2: offset = 18 + 16 + 16; cols = 6; rows = 6; break;
-                        case 3: offset = 18 + 16 + 16 + 36; cols = 6; rows = 6; break;
-                        }
-
-                        offset *= TileSize;
-
-                        int x = index * cols * 8;
-                        int y = 0;
-
-                        if ( pic < 2 )
-                            y = pic * rows * 8;
-                        else
-                            y = 2 * 4 * 8 + (pic - 2) * 6 * 8;
-
-                        if ( tileSet == 0xD && pic == 0 )
-                        {
-                            cols = 8;
-                            rows = 8;
-                            x = 0;
-                            y = rows * 8;
-                            DrawBoss(
-                                reader, bmps[tileSet], tileSet, KaliPattern, palettes[enemies[i].Pal],
-                                x, y );
-                        }
-                        else if ( tileSet == 0xD && pic == 2 )
-                        {
-                            cols = 8;
-                            rows = 8;
-                            x = 0;
-                            y = 0;
-                            DrawBoss(
-                                reader, bmps[tileSet], tileSet, LichPattern, palettes[enemies[i].Pal],
-                                x, y );
-                        }
-                        else if ( tileSet == 0xE && pic == 1 )
-                        {
-                            cols = 8;
-                            rows = 8;
-                            x = 0;
-                            y = 0;
-                            DrawBoss(
-                                reader, bmps[tileSet], tileSet, KrakenPattern,
-                                palettes[enemies[i].Pal], x, y );
-                        }
-                        else if ( tileSet == 0xE && pic == 3 )
-                        {
-                            cols = 8;
-                            rows = 8;
-                            x = 0;
-                            y = rows * 8;
-                            DrawBoss(
-                                reader, bmps[tileSet], tileSet, TiamatPattern,
-                                palettes[enemies[i].Pal], x, y );
-                        }
-                        else if ( tileSet == 0xF && pic == 0 )
-                        {
-                            x = 0;
-                            y = 0;
-                            cols = 14;
-                            rows = 12;
-                            DrawBoss(
-                                reader, bmps[tileSet], tileSet, ChaosPattern, palettes[enemies[i].Pal],
-                                x, y );
-                        }
-                        else
-                        {
-                            DrawSprite(
-                                reader,
-                                BattleCHRBase + (tileSet * ChrSectionSize) + offset,
-                                bmps[tileSet],
-                                palettes[enemies[i].Pal],
-                                cols, rows,
-                                x, y, true );
-                        }
-
-                        writer.Write( (byte) x );
-                        writer.Write( (byte) y );
-                        writer.Write( (byte) (cols * 8) );
-                        writer.Write( (byte) (rows * 8) );
-                    }
-                }
-
-                for ( int j = 0; j < 16; j++ )
-                {
-                    string filename = string.Format( @"enemies{0:X}.png", j );
-                    filename = options.MakeOutPath( filename );
-                    bmps[j].Save( filename, ImageFormat.Png );
-                }
-            }
-        }
-
-        private static void WriteStringTableFile( string path, string[] strings )
-        {
-            using ( BinaryWriter writer = new BinaryWriter( File.OpenWrite( path ), Encoding.UTF8 ) )
-            {
-                writer.BaseStream.SetLength( 0 );
-                Text.WriteStringTable( writer, strings );
-            }
-        }
-
-        private static Palette[] ReadPalettes( BinaryReader reader, int pointer, int count )
-        {
-            reader.BaseStream.Position = pointer;
-
-            Palette[] pals = new Palette[count];
-            byte[] pal = new byte[4];
-
-            for ( int i = 0; i < count; i++ )
-            {
-                reader.Read( pal, 0, 4 );
-
-                pals[i] = new Palette();
-
-                for ( int j = 0; j < 4; j++ )
-                {
-                    pals[i].Indexes[j] = pal[j];
-                }
-            }
-
-            return pals;
-        }
-
-        private static void DrawSprite(
-            BinaryReader reader,
-            int pointer,
-            Bitmap bmp,
-            Palette palette,
-            int cols,
-            int rows,
-            int x,
-            int y,
-            bool transparent = false )
-        {
-            reader.BaseStream.Position = pointer;
-
-            Color[] colors = new Color[]
-                    {
-                        DefaultSystemPalette.Colors[palette.Indexes[0]],
-                        DefaultSystemPalette.Colors[palette.Indexes[1]],
-                        DefaultSystemPalette.Colors[palette.Indexes[2]],
-                        DefaultSystemPalette.Colors[palette.Indexes[3]],
-                    };
-
-            for ( int j = 0; j < rows; j++ )
-            {
-                for ( int i = 0; i < cols; i++ )
-                {
-                    DrawTile( reader, bmp, colors, x + i * 8, y + j * 8, transparent );
-                }
-            }
-        }
-
-        private static void DrawTile( BinaryReader reader, Bitmap bmp, Color[] colors, int x, int y,
-            bool transparent = false )
-        {
-            // read a whole tile's pixel data
-            reader.Read( tileBuf, 0, tileBuf.Length );
-
-            for ( int v = 0; v < 8; v++ )
-            {
-                for ( int u = 0; u < 8; u++ )
-                {
-                    int lo = (tileBuf[v] >> (7 - u)) & 1;
-                    int hi = (tileBuf[v + 8] >> (7 - u)) & 1;
-                    int pixel = lo | (hi << 1);
-                    Color color = colors[pixel];
-
-                    if ( pixel != 0 || !transparent )
-                        bmp.SetPixel( x + u, y + v, color );
-                }
-            }
-        }
-
-        static int FlipNibble( int b )
-        {
-            return ((b & 1) << 3) | ((b & 2) << 1) | ((b & 4) >> 1) | ((b & 8) >> 3);
-        }
-
-        private static Stream GetResourceStream( string name )
-        {
-            var asm = System.Reflection.Assembly.GetExecutingAssembly();
-            return asm.GetManifestResourceStream( name );
-        }
-
-        private static FileStream TruncateFile( string path )
-        {
-            return File.Open( path, FileMode.Create, FileAccess.Write );
-        }
-    }
-}
+﻿/*
+   Copyright 2012 Aldo J. Nunez
+
+   Licensed under the Apache License, Version 2.0.
+   See the LICENSE text file for details.
+*/
+
+using System;
+using System.Collections.Generic;
+using System.Text;
+using System.IO;
+using System.Drawing;
+using System.Drawing.Imaging;
+using System.Diagnostics;
+using System.Globalization;
+using System.Security.Cryptography;
+
+namespace ExtractRes
+{
+    class Program
+    {
+        delegate void Extractor( Options options );
+
+        static byte[] RomMd5U =
+        {
+            0x24, 0xAE, 0x5E, 0xDF, 0x83, 0x75, 0x16, 0x2F,
+            0x91, 0xA6, 0x84, 0x6D, 0x32, 0x02, 0xE3, 0xD6
+        };
+
+        const int LevelXP = 0x2d010;
+        const int ClassInitStats = 0x3050;
+        const int ItemNamesBase = 0x2b710;
+        const int ItemNamesPageBase = 0x20010;
+        const int BattleCHRBase = 0x1c010;
+        const int BattlePalettesBase = 0x30f30;
+        const int EnemyNamesBase = 0x2d4f0;
+        const int EnemyNamesPageBase = 0x24010;
+        const int EnemyAttrs = 0x30530;
+        const int AttackLists = 0x31030;
+        const int FormationsBase = 0x2c410;
+        // how the columns are arranged, 14 bytes
+        const int BackdropLayout = 0x3f3c1;
+        const int BackdropPal = 0x3210;
+        const int BattleSpriteCHR = 0x25010;
+        const int WeaponCHR = BattleSpriteCHR + 12 * 0x200;
+        const int MagicCHR = BattleSpriteCHR + 12 * 0x200 + 0x300;
+        const int EffectCHR = 0x26f10;
+        const int FontCHR = 0x24810;
+        const int BattleSpritePalettes = 0x3ebb5;
+        const int BattleSpritePalIndexes = 0x3ecb4;
+        const int MagicPermissions = 0x3ad28;
+        const int WeaponPermissions = 0x3bf60;
+        const int ArmorPermissions = 0x3bfb0;
+        const int ArmorTypes = 0x3bce1;
+        const int WeaponStats = 0x30010;
+        const int ArmorStats = 0x30150;
+        const int MagicStats = 0x301f0;
+        const int SpecialStats = MagicStats + 8 * (64 + 2);
+        const int SpecialNamesBase = 0x2b610;
+        const int SpecialNamesPageBase = 0x20010;
+        const int ObjectSpriteIndexes = 0x2e10;
+        const int LPalettes = 0x2010;
+        const int MapObjectCHR = 0xa210;
+        const int MapObjects = 0x3410;
+        const int MapManMainColors = 0x3b0;
+        const int OverworldPalettes = 0x390;
+        const int MapManCHR = 0x9010;
+        const int OWObjectCHR = 0x9c10;
+        const int OWTileCHR = 0x8010;
+        const int OWTileBuild = 0x110;
+        const int OWTileAttr = 0x310;
+        const int LTileCHR = 0xc010;
+        const int LTileBuild = 0x1010;
+        const int LTileAttr = 0x410;
+        const int TilesetIndexes = 0x2cd0;
+        const int TilesetOrigMusic = 0x3cfd3;
+        const int OWTilesetAttr = 0x10;
+        const int OWMapRowTable = 0x4010;
+        const int Domains = 0x2c010;
+        const int FormationWeights = 0x3c59c;
+        const int TileBackdrops = 0x3310;
+        const int BattleRates = 0x2cc10;
+        // entry teleport: overworld -> level
+        // 32 entries indexed by teleport ID
+        const int EnterTeleportsX = 0x2c10;
+        const int EnterTeleportsY = 0x2c30;
+        const int EnterTeleportsMap = 0x2c50;
+        const int LTilesetAttr = 0x810;
+        const int LMapTable = 0x10010;
+        // exit teleport: level -> overworld
+        // 16 entries indexed by teleport ID
+        const int ExitTeleportsX = 0x2c70;
+        const int ExitTeleportsY = 0x2c80;
+        // swap teleport: level -> level
+        // 64 entries indexed by teleport ID
+        const int SwapTeleportsX = 0x2d10;
+        const int SwapTeleportsY = 0x2d50;
+        const int SwapTeleportsMap = 0x2d90;
+        const int DialogueText = 0x28010;
+        const int DialogueTextPage = 0x20010;
+        const int ObjectTalkData = 0x395e5;
+        const int InitFlags = 0x2f10;
+        const int Treasures = 0x3110;
+        const int Prices = 0x37c10;
+        const int MenuText = 0x38510;
+        const int MenuTextPage = 0x30010;
+        const int OrbCHR = 0x37610;
+        const int ShopTypes = 0x3ebc5;
+        const int ShopData = 0x38310;
+        const int ShopText = 0x38010;
+        const int ShopTextPage = 0x30010;
+        const int IntroText = 0x37f30;
+        const int StoryText = 0x36810;
+        const int StoryTextPage = 0x2C010;
+
+        const int TileSize = 16;
+        const int ChrSectionSize = 0x800;
+
+        const int FlyerObjFlag = 0x20;
+
+        static byte[] tileBuf = new byte[TileSize];
+
+        static void Main( string[] args )
+        {
+            var options = Options.Parse( args );
+
+            if ( options.Error != null )
+            {
+                Console.Error.WriteLine( options.Error );
+                return;
+            }
+
+            if ( options.Function == null )
+            {
+                Console.WriteLine( "Nothing to work on." );
+                return;
+            }
+
+            CheckSupportedRom( options );
+
+            Dictionary<string, Extractor> extractorMap = new Dictionary<string, Extractor>();
+
+            extractorMap.Add( "enemies", ExtractEnemies );
+            extractorMap.Add( "backdrops", ExtractBackdrops );
+            extractorMap.Add( "battlesprites", ExtractBattleSprites );
+            extractorMap.Add( "mapobjects", ExtractMapObjectsBundle );
+            extractorMap.Add( "scripts", ExtractScripts );
+            extractorMap.Add( "overworldtiles", ExtractOverworldTilesBundle );
+            extractorMap.Add( "leveltiles", ExtractLevelTilesBundle );
+            extractorMap.Add( "font", ExtractFont );
+            extractorMap.Add( "player", PlayerExtractor.Extract );
+            extractorMap.Add( "songs", ExtractSongs );
+            extractorMap.Add( "sfx", ExtractSoundEffectsBundle );
+            extractorMap.Add( "menus", ExtractMenusBundle );
+
+            Extractor extractor = null;
+
+            if ( options.Function == "all" )
+            {
+                foreach ( var pair in extractorMap )
+                {
+                    Console.WriteLine( "Extracting {0} ...", pair.Key );
+                    pair.Value( options );
+                }
+            }
+            else if ( extractorMap.TryGetValue( options.Function, out extractor ) )
+            {
+                Console.WriteLine( "Extracting {0} ...", options.Function );
+                extractor( options );
+            }
+            else
+            {
+                Console.Error.WriteLine( "Function not supported: {0}", options.Function );
+            }
+        }
+
+        private static void CheckSupportedRom( Options options )
+        {
+            if ( !File.Exists( options.RomPath ) )
+            {
+                Console.WriteLine( "ROM not found" );
+                Environment.Exit( 1 );
+            }
+
+            byte[] romImage = File.ReadAllBytes( options.RomPath );
+            byte[] hash;
+
+            if ( romImage.Length < 0x20010 ||
+                romImage[0] != 'N' || romImage[1] != 'E' || romImage[2] != 'S' || romImage[3] != 0x1A )
+            {
+                Console.WriteLine( "Input file is not an NES ROM." );
+                Environment.Exit( 1 );
+            }
+
+            using ( var hashAlgo = MD5Cng.Create() )
+            {
+                hash = hashAlgo.ComputeHash( romImage, 0x10, romImage.Length - 0x10 );
+            }
+
+            if ( !AreHashesEqual( hash, RomMd5U ) )
+            {
+                Console.WriteLine( "ROM is not supported. Pass the (U) version." );
+                Environment.Exit( 1 );
+            }
+
+            bool AreHashesEqual( byte[] a, byte[] b )
+            {
+                for ( int i = 0; i < a.Length; i++ )
+                {
+                    if ( a[i] != b[i] )
+                        return false;
+                }
+                return true;
+            }
+        }
+
+        static void ExtractMapObjectsBundle( Options options )
+        {
+            ExtractMapObjects( options );
+            ExtractDialogue( options );
+            ExtractTalkData( options );
+            ExtractInitFlags( options );
+            ExtractTreasures( options );
+            ExtractPrices( options );
+        }
+
+        static void ExtractOverworldTilesBundle( Options options )
+        {
+            ExtractOverworldTiles( options );
+            ExtractOverworldTileAttrs( options );
+            ExtractOverworldMap( options );
+            ExtractDomains( options );
+            ExtractEnterTeleports( options );
+        }
+
+        static void ExtractLevelTilesBundle( Options options )
+        {
+            ExtractLevelTiles( options );
+            ExtractLevelTileAttrs( options );
+            ExtractLevelMaps( options );
+            ExtractExitTeleports( options );
+            ExtractSwapTeleports( options );
+            ExtractLevelBattleRates( options );
+            ExtractLevelMusic( options );
+        }
+
+        static void ExtractSoundEffectsBundle( Options options )
+        {
+            ExtractSoundEffects( options );
+        }
+
+        static void ExtractMenusBundle( Options options )
+        {
+            ExtractMenu( options );
+            ExtractShops( options );
+            ExtractStory( options );
+            ExtractStoryBackgrounds( options );
+            ExtractTheEnd( options );
+        }
+
+        struct Enemy
+        {
+            public string Name;
+            public int Pattern;
+            public int Pic;
+            public int Pal;
+        }
+
+        class Palette
+        {
+            public byte[] Indexes;
+
+            public Palette()
+            {
+                Indexes = new byte[4];
+            }
+
+            public Palette( byte c0, byte c1, byte c2, byte c3 )
+            {
+                Indexes = new byte[4] { c0, c1, c2, c3 };
+            }
+
+            public override bool Equals( object obj )
+            {
+                if ( !(obj is Palette) )
+                    return false;
+                Palette other = (Palette) obj;
+                return other.Indexes[0] == Indexes[0]
+                    && other.Indexes[1] == Indexes[1]
+                    && other.Indexes[2] == Indexes[2]
+                    && other.Indexes[3] == Indexes[3];
+            }
+
+            public override int GetHashCode()
+            {
+                return Indexes[0] + Indexes[1] + Indexes[2] + Indexes[3];
+            }
+        }
+
+        class Tileset
+        {
+            public int Pattern;
+            public Palette[] Palettes;
+            public int PaletteIndex;
+
+            public override bool Equals( object obj )
+            {
+                if ( !(obj is Tileset) )
+                    return false;
+                Tileset other = (Tileset) obj;
+                if ( Pattern != other.Pattern )
+                    return false;
+                for ( int i = 0; i < 4; i++ )
+                    if ( !other.Palettes[i].Equals( Palettes[i] ) )
+                        return false;
+                return true;
+            }
+
+            public override int GetHashCode()
+            {
+                int sum = 0;
+                for ( int i = 0; i < 4; i++ )
+                    sum += Palettes[i].GetHashCode();
+                return sum | (Pattern << 16);
+            }
+        }
+
+        static byte[] fontMapping = new byte[128];
+        static byte[] itemTarget = new byte[256];
+        static byte[] magicTarget = new byte[64];
+
+        static Program()
+        {
+            for ( int i = 0; i < 10; i++ )
+                fontMapping[i + '0'] = (byte) (0 + i);
+            for ( int i = 0; i < 26; i++ )
+                fontMapping[i + 'A'] = (byte) (10 + i);
+            for ( int i = 0; i < 26; i++ )
+                fontMapping[i + 'a'] = (byte) (36 + i);
+
+            fontMapping['\''] = 62;
+            fontMapping[','] = 63;
+            fontMapping['.'] = 64;
+            fontMapping[' '] = 65;
+            fontMapping['-'] = 66;
+            fontMapping['_'] = 67;
+            fontMapping['!'] = 68;
+            fontMapping['?'] = 69;
+            fontMapping['%'] = 96;
+            fontMapping['/'] = 127;
+            fontMapping[':'] = 143;
+
+            for ( int i = 0; i < 13; i++ )
+                fontMapping[0x10 + i] = (byte) (84 + i);
+
+            fontMapping[0x1C] = 97;     // potion
+
+            for ( int i = 0; i < 8; i++ )
+                fontMapping[i + 4] = (byte) (0x77 + i);
+
+            itemTarget[25] = 1;
+            itemTarget[26] = 1;
+            itemTarget[27] = 1;
+
+            magicTarget[0] = 1;
+            magicTarget[16] = 1;
+            //magicTarget[19] = 1;
+            magicTarget[24] = 1;
+            magicTarget[32] = 1;
+            magicTarget[33] = 1;
+            //magicTarget[35] = 1;
+            //magicTarget[38] = 1;
+            magicTarget[40] = 1;
+            //magicTarget[41] = 1;
+            magicTarget[48] = 1;
+            //magicTarget[51] = 1;
+            magicTarget[56] = 1;
+        }
+
+        private static void ExtractStoryBackground( 
+            BinaryReader reader,
+            Bitmap bmp,
+            int tilesBase, 
+            int nameTableBase, 
+            Color[][] fullPal,
+            bool blankBox,
+            int blankTile )
+        {
+            reader.BaseStream.Position = nameTableBase;
+
+            byte[] nameTable = reader.ReadBytes( 32 * 30 );
+            byte[] attrTable = reader.ReadBytes( 64 );
+
+            for ( int i = 0; i < 30; i++ )
+            {
+                for ( int j = 0; j < 32; j++ )
+                {
+                    int tiles = tilesBase;
+                    int t = nameTable[i * 32 + j];
+                    int attrByteIndex = i / 4 * 8 + j / 4;
+                    int attrBitIndex = (i % 4) / 2 * 2 + (j % 4) / 2;
+                    int palIndex = (attrTable[attrByteIndex] >> (attrBitIndex * 2)) & 3;
+
+                    if ( t >= 128 )
+                    {
+                        if ( blankBox )
+                        {
+                            t = blankTile;
+                            palIndex = 1;
+                        }
+                        else
+                        {
+                            t -= 128;
+                            tiles = FontCHR;
+                        }
+                    }
+
+                    Color[] colors = fullPal[palIndex];
+
+                    reader.BaseStream.Position = tiles + t * 16;
+                    DrawTile( reader, bmp, colors, j * 8, i * 8 );
+                }
+            }
+        }
+
+        private static void ExtractStoryBackgrounds( Options options )
+        {
+            const int EndingTiles = 0x2E810;
+            const int EndingNameTable = 0x2E810 + 128 * 16;
+            const int EndingAttrTable = 0x2E810 + 128 * 16 + (32 * 30);
+            const int OpeningTiles = 0x2F410;
+            const int OpeningNameTable = 0x2F410 + 128 * 16;
+            const int OpeningAttrTable = 0x2F410 + 128 * 16 + (32 * 30);
+
+            Bitmap bmp = new Bitmap( 256, 240 );
+
+            Color[][] endingPal = new Color[][]
+            {
+                new Color[4]
+                {
+                    DefaultSystemPalette.Colors[0x0F],
+                    DefaultSystemPalette.Colors[0x00],
+                    DefaultSystemPalette.Colors[0x01],
+                    DefaultSystemPalette.Colors[0x30]
+                },
+                new Color[4]
+                {
+                    DefaultSystemPalette.Colors[0x0F],
+                    DefaultSystemPalette.Colors[0x32],
+                    DefaultSystemPalette.Colors[0x21],
+                    DefaultSystemPalette.Colors[0x30]
+                },
+                new Color[4]
+                {
+                    DefaultSystemPalette.Colors[0x0F],
+                    DefaultSystemPalette.Colors[0x2C],
+                    DefaultSystemPalette.Colors[0x2A],
+                    DefaultSystemPalette.Colors[0x1A]
+                },
+                new Color[4]
+                {
+                    DefaultSystemPalette.Colors[0x0F],
+                    DefaultSystemPalette.Colors[0x00],
+                    DefaultSystemPalette.Colors[0x0f],
+                    DefaultSystemPalette.Colors[0x30]
+                }
+            };
+
+            Color[][] openingPal = new Color[][]
+            {
+                new Color[4]
+                {
+                    DefaultSystemPalette.Colors[0x0F],
+                    DefaultSystemPalette.Colors[0x00],
+                    DefaultSystemPalette.Colors[0x02],
+                    DefaultSystemPalette.Colors[0x30]
+                },
+                new Color[4]
+                {
+                    DefaultSystemPalette.Colors[0x0F],
+                    DefaultSystemPalette.Colors[0x3b],
+                    DefaultSystemPalette.Colors[0x11],
+                    DefaultSystemPalette.Colors[0x24]
+                },
+                new Color[4]
+                {
+                    DefaultSystemPalette.Colors[0x0F],
+                    DefaultSystemPalette.Colors[0x3b],
+                    DefaultSystemPalette.Colors[0x0b],
+                    DefaultSystemPalette.Colors[0x2b]
+                },
+                new Color[4]
+                {
+                    DefaultSystemPalette.Colors[0x0F],
+                    DefaultSystemPalette.Colors[0x00],
+                    DefaultSystemPalette.Colors[0x0f],
+                    DefaultSystemPalette.Colors[0x30]
+                }
+            };
+
+            using ( BinaryReader reader = new BinaryReader( File.OpenRead( options.RomPath ) ) )
+            {
+                bool blank = false;
+
+                ExtractStoryBackground( 
+                    reader, 
+                    bmp, 
+                    EndingTiles, 
+                    EndingNameTable, 
+                    endingPal, 
+                    blank, 
+                    1 );
+                bmp.Save( options.MakeOutPath( @"ending.png" ), ImageFormat.Png );
+
+                ExtractStoryBackground( 
+                    reader, 
+                    bmp, 
+                    OpeningTiles, 
+                    OpeningNameTable, 
+                    openingPal, 
+                    blank, 
+                    109 );
+                bmp.Save( options.MakeOutPath( @"opening.png" ), ImageFormat.Png );
+            }
+        }
+
+        private static void ExtractTheEnd( Options options )
+        {
+            using ( BinaryReader reader = new BinaryReader( File.OpenRead( options.RomPath ) ) )
+            {
+                reader.BaseStream.Position = 0x36010;
+                byte[] prog = reader.ReadBytes( 0x400 );
+                File.WriteAllBytes( options.MakeOutPath( "theEndProg.dat" ), prog );
+
+                reader.BaseStream.Position = 0x365A4;
+                byte[] mask = reader.ReadBytes( 0x50 );
+                File.WriteAllBytes( options.MakeOutPath( "theEndMask.dat" ), mask );
+            }
+        }
+
+        static readonly string[] ShopMessages = 
+        {
+            "WEAPON",
+            "ARMOR",
+            "WMAGIC",
+            "BMAGIC",
+            "CLINIC",
+            " INN",
+            " ITEM",
+            "OASIS",
+            "",
+            "Welcome",
+            "What do you want?",
+            "What would you \nlike to sell?",
+            "You can't afford \nthat.",
+            "You can't carry \nany more.",
+            "How many would you \nlike?",
+            "Too bad __ \nSomething else?",
+            "Thank you!",
+            "How many are you \nselling?",
+            "Which spell?",
+            "Who will learn the \nspell?",
+            "Will that be all?",
+            "You can't learn \nthat.",
+            "You already know \nthat spell.",
+            "This spell level \nis full.",
+            "Thank you! What \nelse?",
+            "Who shall be \nrevived for %u G?",
+            "You do not need \nmy help now.",
+            "WARRIOR__ Return to \nlife!",
+            "Stay the night for \n%u G?",
+            "Pleasant dreams!",
+            "",
+            "",
+            "",
+            "",
+            "",
+            "",
+            "",
+            "",
+        };
+
+        private static void ExtractShops( Options options )
+        {
+            using ( BinaryReader reader = new BinaryReader( File.OpenRead( options.RomPath ) ) )
+            {
+                reader.BaseStream.Position = ShopTypes;
+                byte[] shopTypes = reader.ReadBytes( 71 );
+                File.WriteAllBytes( options.MakeOutPath( @"shopTypes.dat" ), shopTypes );
+
+                ushort[] shopPtrs = new ushort[71];
+
+                reader.BaseStream.Position = ShopData;
+
+                for ( int i = 0; i < shopPtrs.Length; i++ )
+                {
+                    shopPtrs[i] = reader.ReadUInt16();
+                }
+
+                string ShopFile = options.MakeOutPath( @"shopStock.tab" );
+                byte[] data = reader.ReadBytes( 0x180 - (71 * 2) );
+
+                using ( BinaryWriter writer = new BinaryWriter( File.Create( ShopFile ) ) )
+                {
+                    for ( int i = 0; i < shopPtrs.Length; i++ )
+                    {
+                        ushort ptr = (ushort) (shopPtrs[i] - shopPtrs[0]);
+                        writer.Write( ptr );
+                    }
+
+                    writer.Write( data );
+                }
+
+                string[] shopText = Text.ReadStringTable( reader, ShopText, ShopTextPage, 38 );
+                WriteStringTableFile( options.MakeOutPath( @"shopText.tab" ), ShopMessages );
+            }
+        }
+
+        static readonly string[] Credits = new string[]
+        {
+            "\n   PROGRAMMED\n\n       BY\n\n\n   N A S I R",
+            "\n   CHARACTER\n\n    DESIGN\n\n\n YOSITAKA AMANO",
+            "\n    SCENARIO\n\n       BY\n\n\n  KENJI TERADA",
+            "\n   PRODUCTION\n\n       OF\n\n\n SQUARE  A-TEAM"
+        };
+
+        private static void ExtractStory( Options options )
+        {
+            using ( BinaryReader reader = new BinaryReader( File.OpenRead( options.RomPath ) ) )
+            {
+                string[] storyText = Text.ReadStringTable( reader, StoryText, StoryTextPage, 25 );
+
+#if A
+                Array.Resize( ref storyText, storyText.Length + 1 );
+                storyText[storyText.Length - 1] = Text.DecodeString( reader, IntroText );
+
+                WriteStringTableFile( options.MakeOutPath( @"storyText.tab" ), storyText );
+#else
+                string[] story = new string[storyText.Length + 1 + Credits.Length];
+                Array.Copy( storyText, story, 4 );
+                Array.Copy( Credits, 0, story, 4, Credits.Length );
+                Array.Copy( storyText, 4, story, 4 + Credits.Length, storyText.Length - 4 );
+                story[story.Length - 1] = Text.DecodeString( reader, IntroText );
+
+                WriteStringTableFile( options.MakeOutPath( @"storyText.tab" ), story );
+#endif
+            }
+        }
+
+        private static void ExtractMenu( Options options )
+        {
+            using ( BinaryReader reader = new BinaryReader( File.OpenRead( options.RomPath ) ) )
+            {
+                string[] menuText = Text.ReadStringTable( reader, MenuText, MenuTextPage, 64 );
+                WriteStringTableFile( options.MakeOutPath( @"menuText.tab" ), menuText );
+
+                Bitmap bmp = new Bitmap( 128, 16 );
+                Palette darkPal = new Palette( 0, 0, 1, 0x30 );
+                Palette lightPal = new Palette( 0, 0x30, 1, 0x22 );
+
+                for ( int i = 0; i < 5; i++ )
+                {
+                    int ptr = OrbCHR + TileSize * 4 * i;
+                    DrawSprite( reader, ptr, bmp, lightPal, 2, 2, i * 16, 0, false );
+                }
+
+                DrawSprite( reader, OrbCHR + TileSize * 22, bmp, darkPal, 2, 2, 80, 0, false );
+
+                DrawSprite( reader, OrbCHR + TileSize * 20, bmp, lightPal, 2, 1, 96, 0, false );
+                DrawSprite( reader, OrbCHR + TileSize * 20, bmp, darkPal, 2, 1, 96, 8, false );
+
+                bmp.Save( options.MakeOutPath( @"menu.png" ) );
+            }
+        }
+
+        private static void ExtractPrices( Options options )
+        {
+            using ( BinaryReader reader = new BinaryReader( File.OpenRead( options.RomPath ) ) )
+            {
+                reader.BaseStream.Position = Prices;
+                byte[] priceBuf = reader.ReadBytes( 2 * 256 );
+
+                File.WriteAllBytes( options.MakeOutPath( @"prices.dat" ), priceBuf );
+            }
+        }
+
+        private static void ExtractTreasures( Options options )
+        {
+            using ( BinaryReader reader = new BinaryReader( File.OpenRead( options.RomPath ) ) )
+            {
+                reader.BaseStream.Position = Treasures;
+                byte[] treasuresBuf = reader.ReadBytes( 256 );
+
+                File.WriteAllBytes( options.MakeOutPath( @"treasure.dat" ), treasuresBuf );
+            }
+        }
+
+        private static void ExtractInitFlags( Options options )
+        {
+            using ( BinaryReader reader = new BinaryReader( File.OpenRead( options.RomPath ) ) )
+            {
+                reader.BaseStream.Position = InitFlags;
+                byte[] flagsBuf = reader.ReadBytes( 256 );
+
+                File.WriteAllBytes( options.MakeOutPath( @"initFlags.dat" ), flagsBuf );
+            }
+        }
+
+        static string[] scriptNames = new string[]
+        {
+            "None",
+            "KingConeria",
+            "Garland",
+            "Princess1",
+            "Bikke",
+            "ElfDoc",
+            "ElfPrince",
+            "Astos",
+            "Nerrick",
+            "Smith",
+            "Matoya",
+            "Unne",
+            "Vampire",
+            "Sarda",
+            "Bahamut",
+            "TalkIfVisible",
+            "SubEng",
+            "CubeBot",
+            "Princess2",
+            "Fairy",
+            "Titan",
+            "CanoeSage",
+            "Talk",
+            "Talk",
+            "Replace",
+            "Replace",
+            "TalkFight",
+            "TalkFight",
+            "TalkFight",
+            "TalkFight",
+            "TalkFight",
+            "None",
+            "TalkIfVisible",
+            "TalkIfVisible",
+            "TalkIfVisible",
+            "TalkIfItem",
+            "TalkIfVisible",
+            "TalkIfVisible",
+            "Invis",
+            "IfBridge",
+            "TalkIfVisible",
+            "TalkIfVisible",
+            "TalkIfVisible",
+            "TalkIfVisible",
+            "TalkIfItem",
+            "TalkIfVisible",
+            "TalkIfItem",
+            "TalkIfEvent",
+            "TalkIfVisible",
+            "TalkIfVisible",
+            "GoBridge",
+            "TalkIfVisible",
+            "_4Orb",
+            "Talk",
+            "Talk",
+            "TalkIfVisible",
+            "TalkIfVisible",
+            "Talk",
+            "_4Orb",
+            "_4Orb",
+            "_4Orb",
+            "_4Orb",
+            "_4Orb",
+            "Talk",
+            "Talk",
+            "Talk",
+            "TalkIfEvent",
+            "TalkIfEvent",
+            "TalkIfEvent",
+            "Talk",
+            "TalkIfEvent",
+            "TalkIfItem",
+            "Talk",
+            "TalkIfEvent",
+            "TalkIfEvent",
+            "TalkIfItem",
+            "TalkIfEvent",
+            "TalkIfEvent",
+            "TalkIfEvent",
+            "TalkIfEvent",
+            "TalkIfEvent",
+            "TalkIfEvent",
+            "Talk",
+            "IfCanoe",
+            "TalkIfItem",
+            "TalkIfEvent",
+            "TalkIfEvent",
+            "Talk",
+            "Talk",
+            "IfCanal",
+            "Talk",
+            "Talk",
+            "TalkIfItem",
+            "TalkIfItem",
+            "Talk",
+            "IfCanal",
+            "IfKeyTnt",
+            "Talk",
+            "IfCanal",
+            "Talk",
+            "Talk",
+            "Talk",
+            "Talk",
+            "Talk",
+            "TalkIfVisible",
+            "Talk",
+            "IfEarthVamp",
+            "TalkIfItem",
+            "TalkIfVisible",
+            "IfEarthVamp",
+            "Talk",
+            "Talk",
+            "TalkIfItem",
+            "IfAirship",
+            "Talk",
+            "TalkIfEvent",
+            "TalkIfItem",
+            "Talk",
+            "Talk",
+            "Talk",
+            "_4Orb",
+            "_4Orb",
+            "_4Orb",
+            "_4Orb",
+            "_4Orb",
+            "_4Orb",
+            "_4Orb",
+            "TalkIfItem",
+            "IfEarthFire",
+            "TalkIfItem",
+            "Talk",
+            "Talk",
+            "CoOGuy",
+            "Talk",
+            "Talk",
+            "Talk",
+            "Talk",
+            "Talk",
+            "Talk",
+            "Talk",
+            "Talk",
+            "Talk",
+            "Talk",
+            "Talk",
+            "Talk",
+            "Talk",
+            "Talk",
+            "Talk",
+            "TalkIfItem",
+            "Talk",
+            "Talk",
+            "Talk",
+            "Talk",
+            "Talk",
+            "TalkIfItem",
+            "TalkIfEvent",
+            "Talk",
+            "Talk",
+            "Talk",
+            "Talk",
+            "Talk",
+            "Talk",
+            "CubeBotBad",
+            "Talk",
+            "Talk",
+            "Talk",
+            "Talk",
+            "Talk",
+            "Talk",
+            "TalkIfItem",
+            "Talk",
+            "Talk",
+            "Talk",
+            "Talk",
+            "Talk",
+            "TalkIfEvent",
+            "Talk",
+            "Talk",
+            "Talk",
+            "Talk",
+            "Talk",
+            "Talk",
+            "Talk",
+            "Talk",
+            "Talk",
+            "Talk",
+            "Talk",
+            "Chime",
+            "TalkIfEvent",
+            "TalkIfEvent",
+            "TalkIfEvent",
+            "TalkIfEvent",
+            "TalkIfEvent",
+            "TalkIfEvent",
+            "TalkIfEvent",
+            "TalkIfEvent",
+            "TalkIfEvent",
+            "TalkIfEvent",
+            "TalkIfEvent",
+            "TalkIfEvent",
+            "TalkIfEvent",
+            "TalkIfEvent",
+            "BlackOrb",
+            "Talk",
+            "Talk",
+            "Talk",
+            "Talk",
+            "Talk",
+            "Talk",
+            "Talk",
+            "Talk",
+            "Talk",
+            "Talk",
+            "Talk",
+            "Talk",
+            "Talk",
+            "SampleMovement",
+        };
+
+        private static void ExtractScripts( Options options )
+        {
+            string compilerPath = options.MakeOutPath( "GeminiC.exe" );
+            string thisPath = Path.GetDirectoryName( Process.GetCurrentProcess().MainModule.FileName );
+            string scriptFile = Path.Combine( thisPath, @"Data\ObjEvents.gem" );
+            string outBin = options.MakeOutPath( "objEvents.prg" );
+            string outIndex = options.MakeOutPath( "objEvents.prgidx" );
+            string args = string.Format( "\"{0}\" \"{1}\" \"{2}\"", scriptFile, outBin, outIndex );
+            using ( var process = Process.Start( compilerPath, args ) )
+            {
+                process.WaitForExit();
+                if ( process.ExitCode != 0 )
+                    throw new Exception( "The script compiler failed with code " + process.ExitCode );
+
+                var nameToAddr = new Dictionary<string, int>();
+
+                using ( var reader = new BinaryReader( File.OpenRead( outIndex ) ) )
+                {
+                    while ( reader.BaseStream.Position < reader.BaseStream.Length )
+                    {
+                        int address = reader.ReadInt32();
+                        var chars = reader.ReadChars( 32 );
+                        string name = new string( chars ).TrimEnd( '\0' );
+
+                        nameToAddr.Add( name, address );
+                    }
+                }
+
+                string indexFile = options.MakeOutPath( "objEvents.dat" );
+                using ( var writer = new BinaryWriter( TruncateFile( indexFile ) ) )
+                {
+                    foreach ( var name in scriptNames )
+                    {
+                        writer.Write( (ushort) nameToAddr[name] );
+                    }
+                }
+            }
+        }
+
+        private static void ExtractTalkData( Options options )
+        {
+            using ( BinaryReader reader = new BinaryReader( File.OpenRead( options.RomPath ) ) )
+            {
+                byte[] data = new byte[(208 + 8) * 4];
+
+                reader.BaseStream.Position = ObjectTalkData;
+                reader.Read( data, 0, 208 * 4 );
+
+                for ( int i = 0; i < 8; i++ )
+                {
+                    int baseIndex = (208 + i) * 4;
+
+                    for ( int j = 0; j < 4; j++ )
+                    {
+                        data[baseIndex + j] = data[0x57 * 4 + j];
+                    }
+                }
+
+                File.WriteAllBytes( options.MakeOutPath( @"talkParams.dat" ), data );
+            }
+        }
+
+        private static void ExtractDialogue( Options options )
+        {
+            using ( BinaryReader reader = new BinaryReader( File.OpenRead( options.RomPath ) ) )
+            {
+                string[] msgs = Text.ReadStringTable( reader, DialogueText, DialogueTextPage, 256 );
+
+                string DialogueFile = options.MakeOutPath( @"dialogue.tab" );
+
+                WriteStringTableFile( DialogueFile, msgs );
+            }
+        }
+
+        private static void ExtractLevelBattleRates( Options options )
+        {
+            using ( BinaryReader reader = new BinaryReader( File.OpenRead( options.RomPath ) ) )
+            {
+                reader.BaseStream.Position = BattleRates;
+                byte[] rates = reader.ReadBytes( 64 );
+
+                string RatesFile = options.MakeOutPath( @"battleRates.dat" );
+
+                File.WriteAllBytes( RatesFile, rates );
+            }
+        }
+
+        private static void ExtractSwapTeleports( Options options )
+        {
+            using ( BinaryReader reader = new BinaryReader( File.OpenRead( options.RomPath ) ) )
+            {
+                reader.BaseStream.Position = SwapTeleportsX;
+                byte[] xs = reader.ReadBytes( 64 );
+                byte[] ys = reader.ReadBytes( 64 );
+                byte[] mapIds = reader.ReadBytes( 64 );
+
+                string TeleportsFile = options.MakeOutPath( @"swapTeleports.dat" );
+
+                using ( BinaryWriter writer = new BinaryWriter( File.OpenWrite( TeleportsFile ) ) )
+                {
+                    writer.BaseStream.SetLength( 0 );
+
+                    for ( int i = 0; i < 64; i++ )
+                    {
+                        writer.Write( xs[i] );
+                        writer.Write( ys[i] );
+                        writer.Write( mapIds[i] );
+                        writer.Write( (byte) 0 );
+                    }
+                }
+            }
+        }
+
+        private static void ExtractExitTeleports( Options options )
+        {
+            using ( BinaryReader reader = new BinaryReader( File.OpenRead( options.RomPath ) ) )
+            {
+                reader.BaseStream.Position = ExitTeleportsX;
+                byte[] xs = reader.ReadBytes( 16 );
+                byte[] ys = reader.ReadBytes( 16 );
+
+                string TeleportsFile = options.MakeOutPath( @"exitTeleports.dat" );
+
+                using ( BinaryWriter writer = new BinaryWriter( File.OpenWrite( TeleportsFile ) ) )
+                {
+                    writer.BaseStream.SetLength( 0 );
+
+                    for ( int i = 0; i < 16; i++ )
+                    {
+                        writer.Write( xs[i] );
+                        writer.Write( ys[i] );
+                    }
+                }
+            }
+        }
+
+        private static void ExtractLevelMaps( Options options )
+        {
+            using ( BinaryReader reader = new BinaryReader( File.OpenRead( options.RomPath ) ) )
+            {
+                ushort[] mapPtrs = new ushort[64];
+
+                reader.BaseStream.Position = LMapTable;
+
+                for ( int i = 0; i < mapPtrs.Length; i++ )
+                {
+                    mapPtrs[i] = reader.ReadUInt16();
+                }
+
+                // there are really 61 maps, but there's space in the table for 64
+
+                int firstMapPos = (int) reader.BaseStream.Position;
+                int lastMapOffset = mapPtrs[60] - mapPtrs[0];
+
+                // look for the end of the last map
+
+                reader.BaseStream.Position += lastMapOffset;
+
+                while ( reader.ReadByte() != 0xff )
+                {
+                }
+
+                // now that we know where all map data ends, read it all
+
+                int mapDataSize = (int) reader.BaseStream.Position - firstMapPos;
+
+                reader.BaseStream.Position = firstMapPos;
+                byte[] mapData = reader.ReadBytes( mapDataSize );
+
+                string LMapsFile = options.MakeOutPath( @"levelMaps.tab" );
+
+                using ( BinaryWriter writer = new BinaryWriter( File.OpenWrite( LMapsFile ) ) )
+                {
+                    for ( int i = 0; i < mapPtrs.Length; i++ )
+                    {
+                        // first byte of map data is offset 0
+                        writer.Write( (ushort) (mapPtrs[i] - mapPtrs[0]) );
+                    }
+
+                    writer.Write( mapData );
+                }
+            }
+        }
+
+        private static void ExtractLevelTileAttrs( Options options )
+        {
+            using ( BinaryReader reader = new BinaryReader( File.OpenRead( options.RomPath ) ) )
+            {
+                reader.BaseStream.Position = LTilesetAttr;
+                byte[] attrBuf = reader.ReadBytes( 8 * 128 * 2 );
+                File.WriteAllBytes( options.MakeOutPath( @"levelTileAttr.dat" ), attrBuf );
+
+                reader.BaseStream.Position = TilesetIndexes;
+                byte[] tileSetIDs = reader.ReadBytes( 64 );
+                File.WriteAllBytes( options.MakeOutPath( @"levelTilesets.dat" ), tileSetIDs );
+            }
+        }
+
+        private static void ExtractEnterTeleports( Options options )
+        {
+            using ( BinaryReader reader = new BinaryReader( File.OpenRead( options.RomPath ) ) )
+            {
+                reader.BaseStream.Position = EnterTeleportsX;
+                byte[] xs = reader.ReadBytes( 32 );
+                byte[] ys = reader.ReadBytes( 32 );
+                byte[] mapIds = reader.ReadBytes( 32 );
+
+                string TeleportsFile = options.MakeOutPath( @"enterTeleports.dat" );
+
+                using ( BinaryWriter writer = new BinaryWriter( File.OpenWrite( TeleportsFile ) ) )
+                {
+                    writer.BaseStream.SetLength( 0 );
+
+                    for ( int i = 0; i < 32; i++ )
+                    {
+                        writer.Write( xs[i] );
+                        writer.Write( ys[i] );
+                        writer.Write( mapIds[i] );
+                        writer.Write( (byte) 0 );
+                    }
+                }
+            }
+        }
+
+        private static void ExtractDomains( Options options )
+        {
+            using ( BinaryReader reader = new BinaryReader( File.OpenRead( options.RomPath ) ) )
+            {
+                reader.BaseStream.Position = Domains;
+                byte[] domainsBuf = reader.ReadBytes( 128 * 8 );
+
+                File.WriteAllBytes( options.MakeOutPath( @"domains.dat" ), domainsBuf );
+
+                reader.BaseStream.Position = FormationWeights;
+                byte[] weightsBuf = reader.ReadBytes( 64 );
+
+                File.WriteAllBytes( options.MakeOutPath( @"formationWeights.dat" ), weightsBuf );
+
+                reader.BaseStream.Position = TileBackdrops;
+                byte[] backdropsBuf = reader.ReadBytes( 128 );
+
+                File.WriteAllBytes( options.MakeOutPath( @"tileBackdrops.dat" ), backdropsBuf );
+            }
+        }
+
+        struct LoopPoints
+        {
+            public int Begin;
+            public int End;
+        }
+
+        static LoopPoints FindLoopPoints(
+            BinaryReader reader,
+            int dataBase,
+            byte[] noteLenghts,
+            ushort[] square1Ptr,
+            ushort[] square2Ptr,
+            ushort[] trianglePtr,
+            int songId )
+        {
+            ushort firstPtr = square1Ptr[0];
+            LoopPoints loop = new LoopPoints();
+            LoopPoints[] l = new LoopPoints[3];
+
+            l[0] = FindChannelLoopPoints( reader, dataBase, noteLenghts, square1Ptr, firstPtr, songId );
+            l[1] = FindChannelLoopPoints( reader, dataBase, noteLenghts, square2Ptr, firstPtr, songId );
+            l[2] = FindChannelLoopPoints( reader, dataBase, noteLenghts, trianglePtr, firstPtr, songId );
+
+            for ( int i = 0; i < 3; i++ )
+            {
+                if ( l[i].End > loop.End )
+                {
+                    loop.Begin = l[i].Begin;
+                    loop.End = l[i].End;
+                }
+            }
+
+            return loop;
+        }
+
+        static LoopPoints FindChannelLoopPoints(
+            BinaryReader reader,
+            int dataBase,
+            byte[] noteLenghts,
+            ushort[] channelPtr,
+            ushort firstPtr,
+            int songId )
+        {
+            reader.BaseStream.Position = dataBase + (channelPtr[songId] - firstPtr);
+
+            uint[] instFrames = new uint[0x1da0];
+            int loopBeginFrames = -1;
+
+            int runningFrames = 0;
+            int tempoIndex = 0;
+            int repeatCount = 0;
+
+            while ( true )
+            {
+                int ptr = (int) reader.BaseStream.Position - dataBase;
+                if ( instFrames[ptr] == 0 )
+                    instFrames[ptr] = (uint) runningFrames | 0x80000000;
+
+                byte b = reader.ReadByte();
+
+                //Console.WriteLine( "{0:X2}", b );
+
+                if ( b < 0xD0 )
+                {
+                    // notes and rests
+                    int lenIndex = b & 0xF;
+                    int lenFrames = noteLenghts[tempoIndex * 16 + lenIndex];
+
+                    runningFrames += lenFrames;
+
+                    //Console.WriteLine( "Note/rest, length {0}", lenFrames );
+                }
+                else if ( b == 0xD0 )
+                {
+                    int targetPtr = reader.ReadUInt16();
+                    int targetPos = (targetPtr - firstPtr);
+
+                    //Console.WriteLine( "Loop", b );
+                    //Console.WriteLine( "Start loop running frames: {0}", 
+                    //    instFrames[targetPos] & 0x7fffffff );
+
+                    loopBeginFrames = (int) (instFrames[targetPos] & 0x7fffffff);
+                    break;
+                }
+                else if ( b >= 0xD1 && b <= 0xD7 )
+                {
+                    int targetPtr = reader.ReadUInt16();
+                    int repeats = b & 0xF;
+                    int targetPos = dataBase + (targetPtr - firstPtr);
+
+                    if ( repeatCount == 0 )
+                    {
+                        repeatCount = repeats;
+                        reader.BaseStream.Position = targetPos;
+                    }
+                    else
+                    {
+                        repeatCount--;
+                        if ( repeatCount > 0 )
+                            reader.BaseStream.Position = targetPos;
+                    }
+
+                    //Console.WriteLine( "Loop: {0:X}", b );
+                }
+                else if ( b >= 0xF9 && b <= 0xFE )
+                {
+                    tempoIndex = b - 0xF9;
+                    //Console.WriteLine( "Change tempo: {0:X}", b );
+                }
+                else if ( b == 0xF8 )
+                {
+                    b = reader.ReadByte();
+                    //Console.WriteLine( "Change envelope speed: {0:X}", b );
+                }
+                else if ( b == 0xFF )
+                {
+                    //Console.WriteLine( "End" );
+                    break;
+                }
+            }
+
+            //Console.WriteLine( "End frames: {0}", runningFrames );
+
+            return new LoopPoints() { Begin = loopBeginFrames, End = runningFrames };
+        }
+
+        private static LoopPoints[] ExtractLoopPoints( Options options )
+        {
+            using ( BinaryReader reader = new BinaryReader( File.OpenRead( options.RomPath ) ) )
+            {
+                ushort[] square1Ptr = new ushort[24];
+                ushort[] square2Ptr = new ushort[24];
+                ushort[] trianglePtr = new ushort[24];
+
+                reader.BaseStream.Position = 0x34010;
+
+                for ( int i = 0; i < 24; i++ )
+                {
+                    square1Ptr[i] = reader.ReadUInt16();
+                    square2Ptr[i] = reader.ReadUInt16();
+                    trianglePtr[i] = reader.ReadUInt16();
+                    reader.ReadUInt16();
+                }
+
+                int dataBase = (int) reader.BaseStream.Position;
+                //byte[] data = new byte[0x1da0];
+
+                reader.BaseStream.Position = 0x37369;
+                byte[] noteLenghts = reader.ReadBytes( 16 * 6 );
+
+                LoopPoints[] pointPairs = new LoopPoints[24];
+                string LoopFile = options.MakeOutPath( @"loopPoints.dat" );
+                using ( BinaryWriter writer = new BinaryWriter( File.Create( LoopFile ) ) )
+                {
+                    for ( int i = 0; i < 24; i++ )
+                    {
+                        LoopPoints loopPoints = FindLoopPoints(
+                            reader,
+                            dataBase,
+                            noteLenghts,
+                            square1Ptr,
+                            square2Ptr,
+                            trianglePtr,
+                            i );
+                        pointPairs[i] = loopPoints;
+
+                        writer.Write( (short) loopPoints.Begin );
+                        writer.Write( (short) loopPoints.End );
+                    }
+                }
+                return pointPairs;
+            }
+        }
+
+        class SoundItem
+        {
+            public short Track;
+            public short Begin;
+            public short End;
+            public string Filename;
+        }
+
+        private static void ExtractSongs( Options options )
+        {
+            byte[] nsfImage = BuildMemoryNsf( options, "NsfSong.csv" );
+
+            string[] songFilenames = 
+            {
+                "01_prelude.wav",
+                "02_opening.wav",
+                "03_ending.wav",
+                "04_field.wav",
+                "05_ship.wav",
+                "06_airship.wav",
+                "07_town.wav",
+                "08_castle.wav",
+                "09_volcano.wav",
+                "10_matoya.wav",
+                "11_dungeon.wav",
+                "12_temple.wav",
+                "13_sky.wav",
+                "14_sea_shrine.wav",
+                "15_shop.wav",
+                "16_battle.wav",
+                "17_menu.wav",
+                "18_dead.wav",
+                "19_victory.wav",
+                "20_fanfare.wav",
+                "21_unknown.wav",
+                "22_save.wav",
+                "23_unknown.wav"
+            };
+
+            LoopPoints[] loopPoints = ExtractLoopPoints( options );
+            loopPoints[20].End = 30;
+            for ( int i = 0; i < loopPoints.Length; i++ )
+            {
+                if ( i == songFilenames.Length )
+                    break;
+
+                SoundItem item = new SoundItem();
+                item.Track = (short) i;
+                item.Filename = songFilenames[i];
+                item.Begin = (short) loopPoints[i].Begin;
+                item.End = (short) loopPoints[i].End;
+                ExtractSoundFile( nsfImage, options, item );
+            }
+
+            File.Copy( 
+                options.MakeOutPath( "23_unknown.wav" ), 
+                options.MakeOutPath( "ff1-sfx-potion.wav" ), 
+                true );
+        }
+
+        struct SfxFileDesc
+        {
+            public string Filename;
+            public int Track;
+            public ushort End;
+        }
+
+        private static void ExtractSoundEffects( Options options )
+        {
+            byte[] nsfImage = BuildMemoryNsf( options, "nsf-sfx.csv" );
+
+            SfxFileDesc[] effects = 
+            {
+                new SfxFileDesc { Filename = "ff1-sfx-confirm.wav", Track = 0, End = 31 },
+                new SfxFileDesc { Filename = "ff1-sfx-cursor.wav", Track = 1, End = 16 },
+                new SfxFileDesc { Filename = "ff1-sfx-door.wav", Track = 7, End = 0x25 },
+                new SfxFileDesc { Filename = "ff1-sfx-error.wav", Track = 14, End = 16 },
+                new SfxFileDesc { Filename = "ff1-sfx-fight.wav", Track = 12, End = 0x41 },
+                new SfxFileDesc { Filename = "ff1-sfx-hurt.wav", Track = 18, End = 0xF },
+                new SfxFileDesc { Filename = "ff1-sfx-magic.wav", Track = 17, End = 0x3C },
+                //new SfxFileDesc { Filename = "ff1-sfx-potion.wav", Track = 3 },
+                new SfxFileDesc { Filename = "ff1-sfx-step.wav", Track = 6, End = 6 },
+                new SfxFileDesc { Filename = "ff1-sfx-strike.wav", Track = 19, End = 0xC },
+                new SfxFileDesc { Filename = "ff1-sfx-ship.wav", Track = 4, End = 60 * 4 },
+                new SfxFileDesc { Filename = "ff1-sfx-lift.wav", Track = 15, End = 0x21 * 2 },
+                new SfxFileDesc { Filename = "ff1-sfx-land.wav", Track = 16, End = 0x21 * 2 },
+                new SfxFileDesc { Filename = "ff1-sfx-airship.wav", Track = 3, End = 60 * 3 },
+                new SfxFileDesc { Filename = "ff1-sfx-lava.wav", Track = 5, End = 5 },
+                new SfxFileDesc { Filename = "ff1-sfx-chaos_rumble.wav", Track = 20, End = 2168 },
+            };
+
+            for ( int i = 0; i < effects.Length; i++ )
+            {
+                SoundItem item = new SoundItem();
+                item.Track = (short) effects[i].Track;
+                item.Filename = effects[i].Filename;
+                item.Begin = 0;
+                item.End = (short) effects[i].End;
+                ExtractSoundFile( nsfImage, options, item );
+            }
+
+            File.Copy(
+                options.MakeOutPath( "ff1-sfx-chaos_rumble.wav" ),
+                options.MakeOutPath( "24_chaos_rumble.wav" ),
+                true );
+        }
+
+        private static void ExtractSoundFile( string nsfPath, Options options, SoundItem item )
+        {
+            if ( string.IsNullOrEmpty( nsfPath ) )
+                throw new Exception( "An NSF file is needed to extract sound files." );
+
+            byte[] nsfImage = File.ReadAllBytes( nsfPath );
+
+            ExtractSoundFile( nsfImage, options, item );
+        }
+
+        private static void ExtractSoundFile( byte[] nsfImage, Options options, SoundItem item )
+        {
+            const int SampleRate = 44100;
+            const double SampleRateMs = SampleRate / 1000.0;
+            const double MillisecondsAFrame = 1000.0 / 60.0;
+
+            string outPath = options.MakeOutPath( item.Filename );
+            using ( ExtractNsf.NsfEmu emu = new ExtractNsf.NsfEmu() )
+            using ( ExtractNsf.WaveWriter waveWriter = new ExtractNsf.WaveWriter( SampleRate, outPath ) )
+            {
+                emu.SampleRate = SampleRate;
+                emu.LoadMem( nsfImage, nsfImage.Length );
+                emu.StartTrack( item.Track );
+
+                waveWriter.EnableStereo();
+
+                short[] buffer = new short[1024];
+                int limit = (int) (item.End * MillisecondsAFrame);
+                while ( emu.Tell < limit )
+                {
+                    int count = buffer.Length;
+                    int samplesRem = (int) (SampleRateMs * (limit - emu.Tell));
+                    if ( samplesRem < count )
+                    {
+                        count = (int) ((samplesRem + 1) & 0xFFFFFFFE);
+                    }
+                    emu.Play( count, buffer );
+                    waveWriter.Write( buffer, count, 1 );
+                }
+            }
+        }
+
+        private class NsfChunkItem
+        {
+            public string SrcName;
+            public int SrcAddr;
+            public int DstAddr;
+            public int Length;
+
+            public static NsfChunkItem ConvertFields( string[] fields )
+            {
+                NsfChunkItem item = new NsfChunkItem();
+                item.SrcName = fields[0];
+                item.SrcAddr = int.Parse( fields[1], NumberStyles.HexNumber );
+                item.DstAddr = int.Parse( fields[2], NumberStyles.HexNumber );
+                item.Length = int.Parse( fields[3], NumberStyles.HexNumber );
+                return item;
+            }
+        }
+
+        private static byte[] BuildMemoryNsf( Options options, string tableFileName )
+        {
+            List<NsfChunkItem> nsfItems;
+
+            using ( var specStream = GetResourceStream( "ExtractRes.Data." + tableFileName ) )
+            {
+                nsfItems = DatafileReader.ReadTable( specStream, NsfChunkItem.ConvertFields );
+            }
+
+            if ( nsfItems.Count == 0 || nsfItems[0].SrcName != "" )
+                throw new Exception();
+
+            byte[] nsfImage = null;
+            var romImage = File.ReadAllBytes( options.RomPath );
+
+            foreach ( var item in nsfItems )
+            {
+                if ( item.SrcName == "" )
+                {
+                    nsfImage = new byte[item.Length];
+                }
+                else if ( string.Compare( item.SrcName, "rom", true ) == 0 )
+                {
+                    Array.Copy( romImage, item.SrcAddr, nsfImage, item.DstAddr, item.Length );
+                }
+                else
+                {
+                    using ( var stream = GetResourceStream( "ExtractRes.Data." + item.SrcName ) )
+                    {
+                        stream.Position = item.SrcAddr;
+                        stream.Read( nsfImage, item.DstAddr, item.Length );
+                    }
+                }
+            }
+
+            return nsfImage;
+        }
+
+        private static void ExtractFont( Options options )
+        {
+            using ( BinaryReader reader = new BinaryReader( File.OpenRead( options.RomPath ) ) )
+            {
+                string FontFile = options.MakeOutPath( @"main.mfont" );
+
+                using ( BinaryWriter writer = new BinaryWriter( File.OpenWrite( FontFile ) ) )
+                {
+                    foreach ( byte index in fontMapping )
+                    {
+                        byte x = (byte) ((index % 16) * 8);
+                        byte y = (byte) ((index / 16) * 8);
+                        writer.Write( x );
+                        writer.Write( y );
+                    }
+                }
+
+                reader.BaseStream.Position = FontCHR;
+
+                // add two rows to hold the cursor
+                Bitmap bmp = new Bitmap( 16 * 8, (8 + 2) * 8 );
+                Color[] colors = new Color[]
+                {
+                    DefaultSystemPalette.Colors[0],
+                    DefaultSystemPalette.Colors[0],
+                    DefaultSystemPalette.Colors[1],
+                    DefaultSystemPalette.Colors[0x30],
+                };
+
+                for ( int y = 0; y < 8 * 8; y += 8 )
+                {
+                    for ( int x = 0; x < 16 * 8; x += 8 )
+                    {
+                        DrawTile( reader, bmp, colors, x, y, true );
+                    }
+                }
+
+                reader.BaseStream.Position = FontCHR - (TileSize * 6);
+
+                // slash '/' isn't with the rest of the characters
+                DrawTile( reader, bmp, colors, 15 * 8, 7 * 8, true );
+
+                DrawExtraChars( bmp, colors[3] );
+
+                Palette palette = new Palette( 0, 0x30, 0x10, 0 );
+
+                DrawSprite( reader, EffectCHR, bmp, palette, 2, 2, 0, 8 * 8, true );
+
+                bmp.MakeTransparent( DefaultSystemPalette.Colors[1] );
+                bmp.Save( options.MakeOutPath( @"font.png" ), ImageFormat.Png );
+
+                Bitmap bmpB = new Bitmap( bmp.Width, bmp.Height );
+
+                using ( Graphics g = Graphics.FromImage( bmpB ) )
+                {
+                    g.DrawImage( bmp, 0, 0, new Rectangle( 0, 0, 10 * 8, 8 ), GraphicsUnit.Pixel );
+                    for ( int i = 0; i < 10; i++ )
+                    {
+                        Outline( bmpB, new Rectangle( i * 8, 0, 8, 8 ) );
+                    }
+
+                    g.DrawImage( bmp, 80, 0, new Rectangle( 48, 8, 8, 8 ), GraphicsUnit.Pixel );
+                    g.DrawImage( bmp, 88, 0, new Rectangle( 98, 16, 8, 8 ), GraphicsUnit.Pixel );
+                    g.DrawImage( bmp, 92, 0, new Rectangle( 48, 24, 8, 8 ), GraphicsUnit.Pixel );
+                    g.DrawImage( bmp, 100, 0, new Rectangle( 48, 24, 8, 8 ), GraphicsUnit.Pixel );
+                    Outline( bmpB, new Rectangle( 80, 0, 32, 8 ) );
+                }
+
+                bmpB.Save( options.MakeOutPath( @"fontB.png" ), ImageFormat.Png );
+            }
+        }
+
+        private static void DrawExtraChars( Bitmap bmp, Color color )
+        {
+            int glyphX = 0;
+            int glyphY = 0;
+
+            // colon in cell (15, 8)
+            glyphX = 15 * 8;
+            glyphY = 8 * 8;
+            bmp.SetPixel( glyphX + 3, glyphY + 2, color );
+            bmp.SetPixel( glyphX + 4, glyphY + 2, color );
+            bmp.SetPixel( glyphX + 3, glyphY + 3, color );
+            bmp.SetPixel( glyphX + 4, glyphY + 3, color );
+            bmp.SetPixel( glyphX + 3, glyphY + 5, color );
+            bmp.SetPixel( glyphX + 4, glyphY + 5, color );
+            bmp.SetPixel( glyphX + 3, glyphY + 6, color );
+            bmp.SetPixel( glyphX + 4, glyphY + 6, color );
+        }
+
+        static bool IsLetterColor( Color color )
+        {
+            return color.A == byte.MaxValue && color.ToArgb() != Color.Black.ToArgb();
+        }
+
+        private static void Outline( Bitmap bmp, Rectangle rect )
+        {
+            for ( int y = rect.Top; y < rect.Bottom; y++ )
+            {
+                for ( int x = rect.Left; x < rect.Right; x++ )
+                {
+                    if ( bmp.GetPixel( x, y ).A == byte.MaxValue )
+                        continue;
+
+                    bool draw = false;
+
+                    draw = (x > rect.Left && IsLetterColor( bmp.GetPixel( x - 1, y ) ))
+                        || (x < rect.Right - 1 && IsLetterColor( bmp.GetPixel( x + 1, y ) ))
+                        || (y > rect.Top && IsLetterColor( bmp.GetPixel( x, y - 1 ) ))
+                        || (y < rect.Bottom - 1 && IsLetterColor( bmp.GetPixel( x, y + 1 ) ));
+
+                    if ( draw )
+                        bmp.SetPixel( x, y, Color.Black );
+                }
+            }
+        }
+
+        static readonly Dictionary<int, int> OrigToNewMusic = new Dictionary<int, int>()
+        {
+            { 0x47, 6 },
+            { 0x48, 7 },
+            { 0x49, 8 },
+            { 0x4a, 9 },
+            { 0x4b, 10 },
+            { 0x4c, 11 },
+            { 0x4d, 12 },
+            { 0x4e, 13 },
+        };
+
+        private static void ExtractLevelMusic( Options options )
+        {
+            using ( BinaryReader reader = new BinaryReader( File.OpenRead( options.RomPath ) ) )
+            {
+                byte[] tileSetIDs = null;
+                byte[] tilesetOrigMusic = null;
+                byte[] levelMusic = new byte[64];
+
+                reader.BaseStream.Position = TilesetIndexes;
+                tileSetIDs = reader.ReadBytes( 64 );
+
+                reader.BaseStream.Position = TilesetOrigMusic;
+                tilesetOrigMusic = reader.ReadBytes( 8 );
+
+                for ( int i = 0; i < 64; i++ )
+                {
+                    int tileset = tileSetIDs[i];
+                    int origMusic = tilesetOrigMusic[tileset];
+
+                    levelMusic[i] = (byte) OrigToNewMusic[origMusic];
+                }
+
+                File.WriteAllBytes( options.MakeOutPath( @"levelMusic.dat" ), levelMusic );
+            }
+        }
+
+        private static void ExtractLevelTiles( Options options )
+        {
+            using ( BinaryReader reader = new BinaryReader( File.OpenRead( options.RomPath ) ) )
+            {
+                HashSet<Tileset> tileSets = new HashSet<Tileset>();
+                byte[] tileSetIDs = null;
+                List<Tileset> graphicTileSets = new List<Tileset>();
+                byte[] mapToGraphicTileset = new byte[64];
+
+                reader.BaseStream.Position = TilesetIndexes;
+                tileSetIDs = reader.ReadBytes( 64 );
+
+                // there are really only 61 maps, but room is saved for 64
+                for ( int i = 0; i < 61; i++ )
+                {
+                    reader.BaseStream.Position = LPalettes + i * 0x30;
+
+                    Tileset tileset = new Tileset();
+                    tileset.Pattern = tileSetIDs[i];
+                    tileset.PaletteIndex = i * 3;
+                    tileset.Palettes = new Palette[4];
+                    for ( int j = 0; j < 4; j++ )
+                    {
+                        tileset.Palettes[j] = new Palette();
+                        reader.Read( tileset.Palettes[j].Indexes, 0, 4 );
+                    }
+                    if ( tileSets.Add( tileset ) )
+                        graphicTileSets.Add( tileset );
+                    mapToGraphicTileset[i] = (byte) graphicTileSets.IndexOf( tileset );
+                }
+
+                File.WriteAllBytes( 
+                    options.MakeOutPath( @"levelGraphicSets.dat" ), mapToGraphicTileset );
+
+                int y = 0;
+
+                for ( int i = 0; i < graphicTileSets.Count; i++ )
+                {
+                    var tileset = graphicTileSets[i];
+                    using ( Bitmap bmp = new Bitmap( 16 * 16, 8 * 16 ) )
+                    {
+                        int paletteBase = LPalettes + tileset.PaletteIndex * 0x10;
+                        int tileBuildBase = LTileBuild + tileset.Pattern * 0x200;
+                        int chrBase = LTileCHR + tileset.Pattern * 0x800;
+                        int attrBase = LTileAttr + tileset.Pattern * 0x80;
+
+                        ExtractTiles( reader, paletteBase, tileBuildBase, attrBase, chrBase, bmp, y );
+                        ExtractExtraTiles( reader, paletteBase, i, false, attrBase, chrBase, bmp, y );
+
+                        string filename = string.Format( 
+                            options.MakeOutPath( @"levelTilesOut{0:X2}.png" ), i );
+                        bmp.Save( filename, ImageFormat.Png );
+                    }
+                }
+
+                y = 0;
+
+                for ( int i = 0; i < graphicTileSets.Count; i++ )
+                {
+                    var tileset = graphicTileSets[i];
+                    using ( Bitmap bmp = new Bitmap( 16 * 16, 8 * 16 ) )
+                    {
+                        int paletteBase = LPalettes + (tileset.PaletteIndex + 2) * 0x10;
+                        int tileBuildBase = LTileBuild + tileset.Pattern * 0x200;
+                        int chrBase = LTileCHR + tileset.Pattern * 0x800;
+                        int attrBase = LTileAttr + tileset.Pattern * 0x80;
+
+                        ExtractTiles( reader, paletteBase, tileBuildBase, attrBase, chrBase, bmp, y );
+                        ExtractExtraTiles( reader, paletteBase, i, true, attrBase, chrBase, bmp, y );
+
+                        string filename = string.Format( 
+                            options.MakeOutPath( @"levelTilesIn{0:X2}.png" ), i );
+                        bmp.Save( filename, ImageFormat.Png );
+                    }
+                }
+            }
+        }
+
+        private static void ExtractOverworldTileAttrs( Options options )
+        {
+            using ( BinaryReader reader = new BinaryReader( File.OpenRead( options.RomPath ) ) )
+            {
+                reader.BaseStream.Position = OWTilesetAttr;
+                byte[] attrBuf = reader.ReadBytes( 128 * 2 );
+                File.WriteAllBytes( options.MakeOutPath( @"owTileAttr.dat" ), attrBuf );
+            }
+        }
+
+        private static void ExtractOverworldMap( Options options )
+        {
+            using ( BinaryReader reader = new BinaryReader( File.OpenRead( options.RomPath ) ) )
+            {
+                ushort[] rowPtrs = new ushort[256];
+
+                reader.BaseStream.Position = OWMapRowTable;
+
+                for ( int i = 0; i < rowPtrs.Length; i++ )
+                {
+                    rowPtrs[i] = reader.ReadUInt16();
+                }
+
+                int firstRowPos = (int) reader.BaseStream.Position;
+                int lastRowOffset = rowPtrs[255] - rowPtrs[0];
+
+                // look for the end of the last row
+
+                reader.BaseStream.Position += lastRowOffset;
+
+                while ( reader.ReadByte() != 0xff )
+                {
+                }
+
+                // now that we know where all row data ends, read all row data
+
+                int rowDataSize = (int) reader.BaseStream.Position - firstRowPos;
+
+                reader.BaseStream.Position = firstRowPos;
+                byte[] rowData = reader.ReadBytes( rowDataSize );
+
+                string OWMapFile = options.MakeOutPath( @"owMap.tab" );
+
+                using ( BinaryWriter writer = new BinaryWriter( File.OpenWrite( OWMapFile ) ) )
+                {
+                    for ( int i = 0; i < rowPtrs.Length; i++ )
+                    {
+                        // first byte of row data is offset 0
+                        writer.Write( (ushort) (rowPtrs[i] - rowPtrs[0]) );
+                    }
+
+                    writer.Write( rowData );
+                }
+            }
+        }
+
+        private static void ExtractOverworldTiles( Options options )
+        {
+            using ( BinaryReader reader = new BinaryReader( File.OpenRead( options.RomPath ) ) )
+            {
+                Bitmap bmp = new Bitmap( 16 * 16, 8 * 16 );
+
+                ExtractTiles( reader, OverworldPalettes, OWTileBuild, OWTileAttr, OWTileCHR, bmp, 0 );
+
+                bmp.Save( options.MakeOutPath( @"owTiles.png" ), ImageFormat.Png );
+            }
+        }
+
+        private static void ExtractExtraTiles(
+            BinaryReader reader, int paletteBase, int tileset, bool inside,
+            int attrBase, int chrBase, Bitmap bmp, int baseY )
+        {
+            byte[] buf = new byte[64];
+            if ( inside )
+            {
+                // Tile data for two open chest bitmaps that I made based on the original closed ones.
+                string resName;
+                if ( tileset == 0x13 )
+                    resName = "ExtractRes.Data.OpenChest2.bin";
+                else
+                    resName = "ExtractRes.Data.OpenChest1.bin";
+                using ( var stream = GetResourceStream( resName ) )
+                {
+                    stream.Read( buf, 0, buf.Length );
+                }
+            }
+            else
+            {
+                if ( tileset == 0 )
+                    return;
+
+                for ( int i = 0; i < buf.Length; i++ )
+                    buf[i] = 0xFF;
+            }
+            MemoryStream memStream = new MemoryStream( buf );
+            BinaryReader tileReader = new BinaryReader( memStream );
+
+            reader.BaseStream.Position = paletteBase;
+
+            Palette[] pals = new Palette[4];
+            for ( int j = 0; j < 4; j++ )
+            {
+                pals[j] = new Palette();
+                reader.Read( pals[j].Indexes, 0, 4 );
+            }
+
+            Color[] colors = new Color[4];
+
+            for ( int j = 0; j < 4; j++ )
+                colors[j] = DefaultSystemPalette.Colors[pals[0].Indexes[j]];
+
+            DrawTile( tileReader, bmp, colors, 0xF0, 0x70 );
+            DrawTile( tileReader, bmp, colors, 0xF0 + 8, 0x70 );
+            DrawTile( tileReader, bmp, colors, 0xF0, 0x70 + 8 );
+            DrawTile( tileReader, bmp, colors, 0xF0 + 8, 0x70 + 8 );
+        }
+
+        private static void ExtractTiles(
+            BinaryReader reader, int paletteBase, int tileBuild,
+            int attrBase, int chrBase, Bitmap bmp, int baseY )
+        {
+            reader.BaseStream.Position = paletteBase;
+
+            Palette[] pals = new Palette[4];
+            for ( int j = 0; j < 4; j++ )
+            {
+                pals[j] = new Palette();
+                reader.Read( pals[j].Indexes, 0, 4 );
+            }
+
+            reader.BaseStream.Position = tileBuild;
+
+            byte[] ul = reader.ReadBytes( 128 );
+            byte[] ur = reader.ReadBytes( 128 );
+            byte[] dl = reader.ReadBytes( 128 );
+            byte[] dr = reader.ReadBytes( 128 );
+
+            reader.BaseStream.Position = attrBase;
+
+            byte[] attr = reader.ReadBytes( 128 );
+
+            Color[] colors = new Color[4];
+            int i = 0;
+
+            for ( int y = 0; y < 8 * 16; y += 16 )
+            {
+                for ( int x = 0; x < bmp.Width; x += 16, i++ )
+                {
+                    int p = attr[i] & 3;
+
+                    for ( int j = 0; j < 4; j++ )
+                        colors[j] = DefaultSystemPalette.Colors[pals[p].Indexes[j]];
+
+                    reader.BaseStream.Position = chrBase + ul[i] * TileSize;
+                    DrawTile( reader, bmp, colors, x, baseY + y );
+
+                    reader.BaseStream.Position = chrBase + ur[i] * TileSize;
+                    DrawTile( reader, bmp, colors, x + 8, baseY + y );
+
+                    reader.BaseStream.Position = chrBase + dl[i] * TileSize;
+                    DrawTile( reader, bmp, colors, x, baseY + y + 8 );
+
+                    reader.BaseStream.Position = chrBase + dr[i] * TileSize;
+                    DrawTile( reader, bmp, colors, x + 8, baseY + y + 8 );
+                }
+            }
+        }
+
+        private static void ExtractMapObjects( Options options )
+        {
+            // Special handling for bats
+            // Plain bats are found in 9 levels. They all behave the same, so they 
+            // all use object ID 87. But they have different colors depending on the 
+            // level they're found in. 
+            // That was easy to do with palettes in the original game. Because palettes 
+            // are not used in this port, each bat must be draw to the objects image in 
+            // each color.
+            // As part of this, assign new object IDs to the bats in the levels after 
+            // the first with bats. They are assigned new IDs (208..215) based on the 
+            // level they're found in (18, 22, 27..32).
+            // Changing the object IDs also means that some entries in the map object 
+            // table, which says which objects are made for each map, must be changed 
+            // to reflect it.
+
+            using ( BinaryReader reader = new BinaryReader( File.OpenRead( options.RomPath ) ) )
+            {
+                Palette[] pals = new Palette[2] { new Palette(), new Palette() };
+                byte[] indexes = null;
+                int[] objMaps = new int[208];
+                List<int> batMaps = new List<int>();
+
+                reader.BaseStream.Position = ObjectSpriteIndexes;
+                indexes = reader.ReadBytes( 208 );
+
+                reader.BaseStream.Position = MapObjects;
+
+                for ( int i = 0; i < 64; i++ )
+                {
+                    reader.BaseStream.Position = MapObjects + i * 0x30;
+
+                    for ( int j = 0; j < 0x10; j++, reader.BaseStream.Position += 2 )
+                    {
+                        byte objID = reader.ReadByte();
+
+                        if ( objID == 0 )
+                            break;
+
+                        if ( objID == 0x57 && !batMaps.Contains( i ) )
+                            batMaps.Add( i );
+
+                        // These objects are in more than 1 place, but only the first is needed.
+                        // Keep track of bats separately.
+                        if ( (objID == 19 && i == 15)
+                            || (objID == 22 && i == 48)
+                            || (objID == 0x57 && i != batMaps[0]) )
+                            continue;
+
+                        objMaps[objID] = i;
+                    }
+                }
+
+                // Bats in different maps look different. Assign the second and the rest new IDs
+                // The original bat ID belongs to the bats in the first map that has them
+
+                Array.Resize( ref indexes, 208 + batMaps.Count - 1 );
+                Array.Resize( ref objMaps, 208 + batMaps.Count - 1 );
+                for ( int i = 1; i < batMaps.Count; i++ )
+                {
+                    indexes[207 + i] = indexes[0x57];
+                    objMaps[207 + i] = batMaps[i];
+                }
+
+                string ObjectsFile = options.MakeOutPath( @"objects.dat" );
+
+                using ( BinaryWriter writer = new BinaryWriter( File.OpenWrite( ObjectsFile ) ) )
+                {
+                    writer.BaseStream.SetLength( 0 );
+
+                    for ( int i = 0; i < 64; i++ )
+                    {
+                        reader.BaseStream.Position = MapObjects + i * 0x30;
+
+                        for ( int j = 0; j < 0x10; j++ )
+                        {
+                            byte objID = reader.ReadByte();
+                            byte objXAndFlags = reader.ReadByte();
+                            byte objY = reader.ReadByte();
+
+                            if ( objID == 0x57 )
+                            {
+                                int relMapIndex = batMaps.IndexOf( i );
+                                if ( relMapIndex > 0 )
+                                {
+                                    objID = (byte) (207 + relMapIndex);
+                                }
+                            }
+
+                            int flags = objXAndFlags & 0xc0;
+
+                            if ( indexes[objID] == indexes[0x57] )
+                                flags |= FlyerObjFlag;
+
+                            writer.Write( objID );
+                            writer.Write( (byte) (objXAndFlags & 0x3f) );
+                            writer.Write( objY );
+                            writer.Write( (byte) flags );
+                        }
+                    }
+                }
+
+                int y = 0;
+                Bitmap bmp = new Bitmap( 4 * 16, (12 + 7) * 16 );
+                Bitmap objBmp = new Bitmap( 4 * 16, indexes.Length * 16 );
+
+                reader.BaseStream.Position = MapManMainColors;
+                byte[] mapManMainColors = reader.ReadBytes( 12 * 2 );
+
+                for ( int i = 0; i < 12; i++ )
+                {
+                    int spriteBase = MapManCHR + i * 0x100;
+
+                    reader.BaseStream.Position = OverworldPalettes + 16;
+                    reader.Read( pals[0].Indexes, 0, 4 );
+                    reader.Read( pals[1].Indexes, 0, 4 );
+
+                    pals[0].Indexes[2] = mapManMainColors[i * 2];
+                    pals[1].Indexes[2] = mapManMainColors[i * 2 + 1];
+
+                    DrawMapObjectSprite( reader, spriteBase + 0 * TileSize, bmp, pals, 0 * 16, y );
+                    DrawMapObjectSprite( reader, spriteBase + 4 * TileSize, bmp, pals, 1 * 16, y );
+                    DrawMapObjectSprite( reader, spriteBase + 8 * TileSize, bmp, pals, 2 * 16, y );
+                    DrawMapObjectSprite( reader, spriteBase + 12 * TileSize, bmp, pals, 3 * 16, y );
+
+                    y += 16;
+                }
+
+                for ( int i = 0; i < 7; i++ )
+                {
+                    int spriteBase = OWObjectCHR + i * 0x100;
+                    int p = (i == 0) ? 1 : 0;
+
+                    if ( i >= 5 )
+                        spriteBase -= 4 * 4 * TileSize;
+                    else if ( i >= 3 )
+                        spriteBase -= 2 * 4 * TileSize;
+
+                    reader.BaseStream.Position = OverworldPalettes + 24;
+                    reader.Read( pals[0].Indexes, 0, 4 );
+                    reader.Read( pals[1].Indexes, 0, 4 );
+
+                    DrawSprite( reader, spriteBase + 0 * TileSize, bmp, pals[p], 2, 2, 0 * 16, y, true );
+                    DrawSprite( reader, spriteBase + 4 * TileSize, bmp, pals[p], 2, 2, 1 * 16, y, true );
+                    DrawSprite( reader, spriteBase + 8 * TileSize, bmp, pals[p], 2, 2, 2 * 16, y, true );
+                    DrawSprite( reader, spriteBase + 12 * TileSize, bmp, pals[p], 2, 2, 3 * 16, y, true);
+
+                    y += 16;
+                }
+
+                y = 0;
+
+                for ( int i = 0; i < indexes.Length; i++ )
+                {
+                    int spriteBase = MapObjectCHR + indexes[i] * 0x100;
+
+                    reader.BaseStream.Position = LPalettes + objMaps[i] * 0x30 + 24;
+                    reader.Read( pals[0].Indexes, 0, 4 );
+                    reader.Read( pals[1].Indexes, 0, 4 );
+
+                    DrawMapObjectSprite( reader, spriteBase + 0 * TileSize, objBmp, pals, 0 * 16, y );
+                    DrawMapObjectSprite( reader, spriteBase + 4 * TileSize, objBmp, pals, 1 * 16, y );
+                    DrawMapObjectSprite( reader, spriteBase + 8 * TileSize, objBmp, pals, 2 * 16, y );
+                    DrawMapObjectSprite( reader, spriteBase + 12 * TileSize, objBmp, pals, 3 * 16, y );
+
+                    y += 16;
+                }
+
+                bmp.Save( options.MakeOutPath( @"mapPlayer.png" ), ImageFormat.Png );
+                objBmp.Save( options.MakeOutPath( @"mapObjects.png" ), ImageFormat.Png );
+            }
+        }
+
+        static void DrawMapObjectSprite(
+            BinaryReader reader, int spriteBase, Bitmap bmp, Palette[] pals, int x, int y )
+        {
+            DrawSprite( reader, spriteBase, bmp, pals[0], 2, 1, x, y, true );
+            DrawSprite( reader, spriteBase + 2 * TileSize, bmp, pals[1], 2, 1, x, y + 8, true );
+        }
+
+        private static void ExtractBattleSprites( Options options )
+        {
+            Palette[] palettes = null;
+            byte[] palIndexes = null;
+
+            using ( BinaryReader reader = new BinaryReader( File.OpenRead( options.RomPath ) ) )
+            {
+                palettes = ReadPalettes( reader, BattleSpritePalettes, 4 );
+
+                reader.BaseStream.Position = BattleSpritePalIndexes;
+
+                palIndexes = reader.ReadBytes( 12 );
+
+                Bitmap bmp = new Bitmap( 16 * 8, 3 * 8 * 12 );
+                Bitmap battleBmp = new Bitmap( 16 * 8, 2 * 8 * 64 );
+                int y = 0;
+
+                for ( int i = 0; i < 12; i++ )
+                {
+                    int spriteBase = BattleSpriteCHR + i * 0x200;
+                    Palette pal = palettes[palIndexes[i]];
+
+                    DrawSprite( reader, spriteBase, bmp, pal, 2, 3, 0, y, true );
+                    DrawSprite( reader, spriteBase, bmp, pal, 2, 2, 2 * 8, y, true );
+                    DrawSprite( reader, spriteBase + 6 * 16, bmp, pal, 2, 1, 2 * 8, y + 2 * 8, true );
+
+                    DrawSprite( reader, spriteBase + 8 * 16, bmp, pal, 2, 3, 4 * 8, y, true );
+                    DrawSprite( reader, spriteBase + 14 * 16, bmp, pal, 2, 3, 6 * 8, y, true );
+                    DrawSprite( reader, spriteBase + 20 * 16, bmp, pal, 2, 3, 8 * 8, y, true );
+
+                    DrawSprite( reader, spriteBase + 20 * 16, bmp, palettes[3], 2, 3, 10 * 8, y, true );
+
+                    DrawSprite( reader, spriteBase + 26 * 16, bmp, pal, 3, 2, 12 * 8, y + 8, true );
+
+                    y += 3 * 8;
+                }
+
+                Palette palette = new Palette();
+                byte[] buf = new byte[8];
+
+                y = 0;
+
+                for ( int i = 0; i < 40; i++ )
+                {
+                    reader.BaseStream.Position = WeaponStats + i * 8;
+                    reader.Read( buf, 0, 8 );
+
+                    int spriteBase = WeaponCHR + (buf[6] - 0x80) * 16;
+
+                    palette.Indexes[0] = 0x0f;
+                    palette.Indexes[1] = buf[7];
+                    palette.Indexes[2] = (byte) (buf[7] - 0x10);
+                    palette.Indexes[3] = (byte) (buf[7] - 0x20);
+
+                    DrawSprite( reader, spriteBase, battleBmp, palette, 2, 2, 0, y, true );
+
+                    DrawSprite( reader, EffectCHR + 4 * 16, battleBmp, palette, 2, 2, 48, y, true );
+                    DrawSprite( reader, EffectCHR + 8 * 16, battleBmp, palette, 2, 2, 64, y, true );
+                    DrawSprite( reader, EffectCHR + 12 * 16, battleBmp, palette, 2, 2, 80, y, true );
+
+                    y += 1 * 16;
+                }
+
+                byte[] bareStrikeColors = new byte[] { 0x28, 0x20, 0x24, 0x2c };
+
+                // the punching arm
+                for ( int i = 0; i < 4; i++ )
+                {
+                    int spriteBase = WeaponCHR + 44 * 16;
+
+                    DrawSprite( reader, spriteBase, battleBmp, palettes[0], 2, 2, 0, y, true );
+
+                    byte baseColor = bareStrikeColors[i];
+
+                    palette.Indexes[0] = 0x0f;
+                    palette.Indexes[1] = baseColor;
+                    palette.Indexes[2] = (byte) (baseColor - 0x10);
+                    palette.Indexes[3] = (byte) (baseColor - 0x20);
+
+                    DrawSprite( reader, EffectCHR + 4 * 16, battleBmp, palette, 2, 2, 48, y, true );
+                    DrawSprite( reader, EffectCHR + 8 * 16, battleBmp, palette, 2, 2, 64, y, true );
+                    DrawSprite( reader, EffectCHR + 12 * 16, battleBmp, palette, 2, 2, 80, y, true );
+
+                    y += 1 * 16;
+                }
+
+                y = 0;
+
+                for ( int i = 0; i < 64; i++ )
+                {
+                    reader.BaseStream.Position = MagicStats + i * 8;
+                    reader.Read( buf, 0, 8 );
+
+                    int spriteBase = MagicCHR + (buf[5] - 0xB0) * 16;
+                    int sprite2Base = spriteBase + 4 * TileSize;
+                    byte pal = buf[6];
+
+                    if ( pal == 0 )
+                        pal = 0x10;
+
+                    palette.Indexes[0] = 0x0f;
+                    palette.Indexes[1] = pal;
+                    palette.Indexes[2] = (byte) (pal - 0x10);
+                    palette.Indexes[3] = 0x30;
+
+                    DrawSprite( reader, spriteBase, battleBmp, palette, 2, 2, 16, y, true );
+                    DrawSprite( reader, sprite2Base, battleBmp, palette, 2, 2, 32, y, true );
+
+                    y += 1 * 16;
+                }
+
+                // finger cursor is among battle sprites - do it as part of menu
+
+                bmp.Save( options.MakeOutPath( @"playerSprites.png" ), ImageFormat.Png );
+                battleBmp.Save( options.MakeOutPath( @"battleSprites.png" ), ImageFormat.Png );
+            }
+        }
+
+        static byte[] levelBackdrops = new byte[64]
+        {
+            0,
+            3,
+            0,
+            0,
+            0,
+            0,
+            12,
+            0,
+            9,
+            9,
+            9,
+            9,
+            5,
+            8,
+            14,
+            13,
+            2,
+            2,
+            15,
+            2,
+            2,
+            2,
+            1,
+            11,
+            9,
+            9,
+            9,
+            1,
+            1,
+            8,
+            8,
+            8,
+            8,
+            14,
+            14,
+            14,
+            14,
+            13,
+            13,
+            2,
+            11,
+            11,
+            12,
+            12,
+            12,
+            12,
+            12,
+            11,
+            11,
+            11,
+            11,
+            11,
+            5,
+            5,
+            5,
+            5,
+            5,
+            5,
+            5,
+            5,
+            2,
+            0,
+            0,
+            0
+        };
+
+        private static void ExtractBackdrops( Options options )
+        {
+            Palette[] palettes = null;
+            byte[] layout = null;
+
+            using ( BinaryReader reader = new BinaryReader( File.OpenRead( options.RomPath ) ) )
+            {
+                palettes = ReadPalettes( reader, BackdropPal, 16 );
+
+                reader.BaseStream.Position = BackdropLayout;
+
+                layout = reader.ReadBytes( 14 );
+
+                // backrops are 14x4 tiles each, and there are 16 of them
+                Bitmap bmp = new Bitmap( 14 * 8, 4 * 8 * 16 );
+
+                for ( int i = 0; i < 16; i++ )
+                {
+                    int chrBase = BattleCHRBase + (ChrSectionSize * i);
+                    Color[] colors = new Color[]
+                            {
+                                DefaultSystemPalette.Colors[palettes[i].Indexes[0]],
+                                DefaultSystemPalette.Colors[palettes[i].Indexes[1]],
+                                DefaultSystemPalette.Colors[palettes[i].Indexes[2]],
+                                DefaultSystemPalette.Colors[palettes[i].Indexes[3]],
+                            };
+
+                    for ( int j = 0; j < 14; j++ )
+                    {
+                        int tileAddr = chrBase + layout[j] * TileSize;
+
+                        reader.BaseStream.Position = tileAddr;
+                        DrawTile( reader, bmp, colors, j * 8, i * 32 );
+
+                        reader.BaseStream.Position = tileAddr + (4 * TileSize);
+                        DrawTile( reader, bmp, colors, j * 8, i * 32 + 8 );
+
+                        reader.BaseStream.Position = tileAddr + (8 * TileSize);
+                        DrawTile( reader, bmp, colors, j * 8, i * 32 + 16 );
+
+                        reader.BaseStream.Position = tileAddr + (12 * TileSize);
+                        DrawTile( reader, bmp, colors, j * 8, i * 32 + 24 );
+                    }
+                }
+
+                bmp.Save( options.MakeOutPath( @"backdrops.png" ), ImageFormat.Png );
+            }
+
+            File.WriteAllBytes( options.MakeOutPath( @"levelBackdrops.dat" ), levelBackdrops );
+        }
+
+        struct Formation
+        {
+            public byte Type;
+            public byte Pattern;
+            public byte[] Ids;
+            public byte[] MinMax;
+            public byte SupriseRate;
+            public byte Flags;
+            public byte Song;
+        }
+
+        static readonly byte[][] LichPattern = 
+        {
+            new byte[] { 71,  72,  73,  74,  75,  0,   0,   0 },
+            new byte[] { 76,  77,  78,  79,  80,  81,  0,   0 },
+            new byte[] { 82,  83,  84,  85,  86,  87,  88,  0 },
+            new byte[] { 89,  90,  91,  92,  93,  94,  95,  0 },
+            new byte[] { 96,  97,  98,  99,  100, 101, 0,   0 },
+            new byte[] { 102, 103, 104, 105, 106, 107, 108, 0 },
+            new byte[] { 109, 110, 111, 112, 113, 114, 0,   0 },
+            new byte[] { 115, 116, 117, 118, 119, 120, 121, 0 }
+        };
+
+        static readonly byte[][] KaliPattern = 
+        {
+            new byte[] { 17, 18, 19, 20, 21, 22, 23, 24 },
+            new byte[] { 25, 26, 27, 28, 29, 30, 31, 0 },
+            new byte[] { 32, 33, 34, 35, 36, 37, 38, 39 },
+            new byte[] { 40, 41, 42, 43, 44, 45, 46, 47 },
+            new byte[] { 48, 49, 50, 51, 52, 53, 54, 0 },
+            new byte[] { 55, 56, 57, 58, 59, 60, 61, 0 },
+            new byte[] { 0,  0,  62, 63, 64, 65, 66, 0 },
+            new byte[] { 0,  0,  0,  67, 68, 69, 70, 0 }
+        };
+
+        static readonly byte[][] KrakenPattern = 
+        {
+            new byte[] { 0,  0,  18, 19, 20, 21, 0,  0 },
+            new byte[] { 0,  22, 23, 24, 25, 26, 27, 0 },
+            new byte[] { 0,  28, 29, 30, 31, 32, 33, 34 },
+            new byte[] { 0,  35, 36, 37, 38, 39, 40, 41 },
+            new byte[] { 0,  42, 43, 44, 45, 46, 47, 48 },
+            new byte[] { 49, 50, 51, 52, 53, 54, 55, 56 },
+            new byte[] { 0,  57, 58, 59, 60, 61, 62, 63 },
+            new byte[] { 0,  64, 65, 66, 67, 68, 69, 0 }
+        };
+
+        static readonly byte[][] TiamatPattern = 
+        {
+            new byte[] { 0,   0,   0,   70,  71,  72,  0,   0 },
+            new byte[] { 73,  74,  75,  76,  77,  78,  79,  0 },
+            new byte[] { 80,  81,  82,  83,  84,  85,  86,  0 },
+            new byte[] { 87,  88,  89,  90,  91,  92,  93,  0 },
+            new byte[] { 94,  95,  96,  97,  98,  99,  100, 0 },
+            new byte[] { 101, 102, 103, 104, 105, 106, 107, 108 },
+            new byte[] { 0,   109, 110, 111, 112, 113, 114, 115 },
+            new byte[] { 0,   116, 117, 118, 119, 120, 121, 0 }
+        };
+
+        static readonly byte[][] ChaosPattern = 
+        {
+            new byte[] { 0,  0,  0,  18,  19,  0,   20,  21,  22,  23,  0,   0,  0,  0 },
+            new byte[] { 0,  0,  24, 25,  26,  27,  28,  29,  30,  31,  32,  0,  0,  0 },
+            new byte[] { 0,  33, 34, 35,  36,  37,  38,  39,  40,  41,  42,  43, 0,  0 },
+            new byte[] { 0,  44, 45, 46,  47,  48,  49,  50,  51,  52,  53,  54, 55, 0 },
+            new byte[] { 56, 57, 58, 59,  60,  61,  62,  63,  64,  65,  66,  67, 68, 0  },
+            new byte[] { 69, 70, 0,  71,  72,  73,  74,  75,  76,  77,  78,  79, 80, 81 },
+            new byte[] { 82, 0,  0,  0,   83,  84,  85,  86,  87,  88,  0,   0,  0,  89 },
+            new byte[] { 0,  0,  0,  0,   90,  91,  92,  93,  94,  95,  96,  0,  0,  0 },
+            new byte[] { 0,  0,  0,  0,   97,  98,  99,  0,   100, 101, 102, 0,  0,  0 },
+            new byte[] { 0,  0,  0,  103, 104, 105, 106, 107, 108, 109, 110, 0,  0,  0 },
+            new byte[] { 0,  0,  0,  111, 112, 113, 0,   0,   0,   114, 115, 0,  0,  0 },
+            new byte[] { 0,  0,  0,  0,   0,   0,   0,   0,   0,   116, 117, 0,  0,  0 },
+        };
+
+        static void DrawBoss(
+            BinaryReader reader,
+            Bitmap bmp,
+            int tileSet,
+            byte[][] tileIndexes,
+            Palette palette,
+            int x,
+            int y )
+        {
+            Color[] colors = new Color[]
+                                    {
+                                        DefaultSystemPalette.Colors[palette.Indexes[0]],
+                                        DefaultSystemPalette.Colors[palette.Indexes[1]],
+                                        DefaultSystemPalette.Colors[palette.Indexes[2]],
+                                        DefaultSystemPalette.Colors[palette.Indexes[3]],
+                                    };
+            int basePtr = BattleCHRBase + (tileSet * ChrSectionSize);
+
+            for ( int r = 0; r < tileIndexes.Length; r++ )
+            {
+                for ( int c = 0; c < tileIndexes[0].Length; c++ )
+                {
+                    reader.BaseStream.Position = basePtr + tileIndexes[r][c] * TileSize;
+
+                    DrawTile(
+                        reader,
+                        bmp,
+                        colors,
+                        x + c * 8,
+                        y + r * 8,
+                        true );
+                }
+            }
+        }
+
+        private static void ExtractEnemies( Options options )
+        {
+            Enemy[] enemies = new Enemy[128];
+            string[] names = null;
+            Palette[] palettes = null;
+            Formation[] formations = new Formation[128];
+
+            using ( BinaryReader reader = new BinaryReader( File.OpenRead( options.RomPath ) ) )
+            {
+                names = Text.ReadStringTable( reader, EnemyNamesBase, EnemyNamesPageBase, 128 );
+                palettes = ReadPalettes( reader, BattlePalettesBase, 64 );
+
+                reader.BaseStream.Position = FormationsBase;
+
+                // for each formation
+                for ( int i = 0; i < 128; i++ )
+                {
+                    byte typeAndPattern = reader.ReadByte();
+                    byte pics = reader.ReadByte();
+
+                    byte[] ids = reader.ReadBytes( 4 );
+                    byte[] minMax = new byte[6];
+
+                    reader.Read( minMax, 0, 4 );
+
+                    byte[] paletteIds = reader.ReadBytes( 2 );
+
+                    byte surpriseRate = reader.ReadByte();
+                    byte paletteAssignAndNoRun = reader.ReadByte();
+
+                    reader.Read( minMax, 4, 2 );
+
+                    for ( int j = 0; j < 6; j++ )
+                    {
+                        int max = minMax[j] & 0xF;
+                        if ( max == 0 )
+                            continue;
+
+                        int id = ids[j % 4];
+
+                        int pic = (pics >> ((j % 4) * 2)) & 3;
+                        pic = ((pic << 1) | (pic >> 1)) & 3;
+                        enemies[id].Pic = pic;
+
+                        int palIndex = paletteAssignAndNoRun >> 4;
+                        palIndex = FlipNibble( palIndex );
+                        palIndex = (palIndex >> (j % 4)) & 1;
+                        enemies[id].Pal = paletteIds[palIndex];
+
+                        enemies[id].Pattern = typeAndPattern & 0xF;
+
+                        enemies[id].Name = names[id];
+                    }
+
+                    formations[i].Type = (byte) (typeAndPattern >> 4);
+                    formations[i].Pattern = (byte) (typeAndPattern & 0xf);
+                    formations[i].Ids = ids;
+                    formations[i].MinMax = minMax;
+                    formations[i].SupriseRate = surpriseRate;
+                    formations[i].Flags = (byte) (paletteAssignAndNoRun & 0xf);
+                    formations[i].Song = 0;
+                }
+
+                string FormationFile = options.MakeOutPath( @"formations.dat" );
+
+                using ( BinaryWriter writer = new BinaryWriter( File.OpenWrite( FormationFile ) ) )
+                {
+                    foreach ( Formation formation in formations )
+                    {
+                        writer.Write( formation.Type );
+                        writer.Write( formation.Pattern );
+                        writer.Write( formation.Ids );
+                        writer.Write( formation.MinMax );
+                        writer.Write( formation.SupriseRate );
+                        writer.Write( formation.Flags );
+                        writer.Write( formation.Song );
+                        writer.Write( (byte) 0 );
+                    }
+                }
+
+                string NamesFile = options.MakeOutPath( @"enemyNames.tab" );
+                WriteStringTableFile( NamesFile, names );
+
+                string EnemyAttrFile = options.MakeOutPath( @"enemyAttr.dat" );
+                reader.BaseStream.Position = EnemyAttrs;
+                byte[] enemyAttrBuf = reader.ReadBytes( 20 * 128 );
+                File.WriteAllBytes( EnemyAttrFile, enemyAttrBuf );
+
+                string SpecialNamesFile = options.MakeOutPath( @"specialNames.tab" );
+                string[] specialNames = Text.ReadStringTable(
+                    reader,
+                    SpecialNamesBase,
+                    SpecialNamesPageBase,
+                    26 );
+                WriteStringTableFile( SpecialNamesFile, specialNames );
+
+                string AttackListsFile = options.MakeOutPath( @"attackLists.dat" );
+                reader.BaseStream.Position = AttackLists;
+                byte[] attackListBuf = reader.ReadBytes( 16 * 44 );
+                File.WriteAllBytes( AttackListsFile, attackListBuf );
+
+                string MagicAttrFile = options.MakeOutPath( @"magicAttr.dat" );
+                reader.BaseStream.Position = MagicStats;
+                byte[] magicAttrBuf = reader.ReadBytes( 8 * 64 );
+                // Lock2 should be type 0xE, the same as Lock
+                magicAttrBuf[8 * 23 + 4] = 0xE;
+                // Tmpr should be type 0xB, similar but not the same type as Sabr
+                magicAttrBuf[8 * 14 + 4] = 0xB;
+                // Sabr should increase Hit Rate
+                magicAttrBuf[8 * 54 + 0] = 40;
+                // Soft should work in battle, use type 0x8 - remove status
+                magicAttrBuf[8 * 40 + 4] = 8;
+                magicAttrBuf[8 * 40 + 1] = 2;
+                File.WriteAllBytes( MagicAttrFile, magicAttrBuf );
+
+                string SpecialAttrFile = options.MakeOutPath( @"specialAttr.dat" );
+                reader.BaseStream.Position = SpecialStats;
+                byte[] specialAttrBuf = reader.ReadBytes( 8 * 26 );
+                File.WriteAllBytes( SpecialAttrFile, specialAttrBuf );
+
+                string WeaponAttrFile = options.MakeOutPath( @"weaponAttr.dat" );
+                reader.BaseStream.Position = WeaponStats;
+                byte[] weaponAttrBuf = reader.ReadBytes( 8 * 40 );
+                File.WriteAllBytes( WeaponAttrFile, weaponAttrBuf );
+
+                string ArmorAttrFile = options.MakeOutPath( @"armorAttr.dat" );
+                reader.BaseStream.Position = ArmorStats;
+                byte[] armorAttrBuf = reader.ReadBytes( 4 * 40 );
+                File.WriteAllBytes( ArmorAttrFile, armorAttrBuf );
+
+                string WeaponPermsFile = options.MakeOutPath( @"weaponPerms.dat" );
+                reader.BaseStream.Position = WeaponPermissions;
+                byte[] weaponPermsBuf = reader.ReadBytes( 2 * 40 );
+                File.WriteAllBytes( WeaponPermsFile, weaponPermsBuf );
+
+                string ArmorPermsFile = options.MakeOutPath( @"armorPerms.dat" );
+                reader.BaseStream.Position = ArmorPermissions;
+                byte[] armorPermsBuf = reader.ReadBytes( 2 * 40 );
+                File.WriteAllBytes( ArmorPermsFile, armorPermsBuf );
+
+                string ArmorTypesFile = options.MakeOutPath( @"armorTypes.dat" );
+                reader.BaseStream.Position = ArmorTypes;
+                byte[] armorTypesBuf = reader.ReadBytes( 1 * 40 );
+                File.WriteAllBytes( ArmorTypesFile, armorTypesBuf );
+
+                string MagicPermsFile = options.MakeOutPath( @"magicPerms.dat" );
+                reader.BaseStream.Position = MagicPermissions;
+                byte[] magicPermsBuf = reader.ReadBytes( 8 * 12 );
+                File.WriteAllBytes( MagicPermsFile, magicPermsBuf );
+
+                string XPFile = options.MakeOutPath( @"xp.dat" );
+                reader.BaseStream.Position = LevelXP;
+                using ( BinaryWriter writer = new BinaryWriter( File.OpenWrite( XPFile ) ) )
+                {
+                    for ( int i = 0; i < 49; i++ )
+                    {
+                        int value = reader.ReadInt32();
+                        value &= 0xffffff;
+                        reader.BaseStream.Seek( -1, SeekOrigin.Current );
+                        writer.Write( value );
+                    }
+                }
+
+                string InitClassFile = options.MakeOutPath( @"initClass.dat" );
+                reader.BaseStream.Position = ClassInitStats;
+                byte[] initClassBuf = reader.ReadBytes( 16 * 6 );
+                File.WriteAllBytes( InitClassFile, initClassBuf );
+
+                // items, found money, magic names, class names
+                string ItemNamesFile = options.MakeOutPath( @"itemNames.tab" );
+                string[] itemNames = Text.ReadStringTable( 
+                    reader, 
+                    ItemNamesBase, 
+                    ItemNamesPageBase, 
+                    256 );
+                WriteStringTableFile( ItemNamesFile, itemNames );
+
+                string ItemTargetFile = options.MakeOutPath( @"itemTarget.dat" );
+                byte[] compactItemTarget = new byte[(itemTarget.Length + 7) / 8];
+                for ( int i = 0; i < itemTarget.Length; i++ )
+                {
+                    compactItemTarget[i / 8] |= (byte) (itemTarget[i] << (i % 8));
+                }
+                File.WriteAllBytes( ItemTargetFile, compactItemTarget );
+
+                string MagicTargetFile = options.MakeOutPath( @"magicTarget.dat" );
+                byte[] compactMagicTarget = new byte[(magicTarget.Length + 7) / 8];
+                for ( int i = 0; i < magicTarget.Length; i++ )
+                {
+                    compactMagicTarget[i / 8] |= (byte) (magicTarget[i] << (i % 8));
+                }
+                File.WriteAllBytes( MagicTargetFile, compactMagicTarget );
+
+                string NesPaletteFile = options.MakeOutPath( @"nesColors.dat" );
+                using ( BinaryWriter writer = new BinaryWriter( File.OpenWrite( NesPaletteFile ) ) )
+                {
+                    foreach ( var color in DefaultSystemPalette.Colors )
+                    {
+                        writer.Write( color.B );
+                        writer.Write( color.G );
+                        writer.Write( color.R );
+                    }
+                }
+
+                int[] picUsed = new int[16 * 4];
+                Bitmap[] bmps = new Bitmap[16];
+                for ( int j = 0; j < 16; j++ )
+                {
+                    int w = 6 * 8 * 3;
+                    int h = 4 * 8 * 2 + 6 * 8 * 2;
+                    bmps[j] = new Bitmap( w, h );
+                }
+
+                string EnemyPosFile = options.MakeOutPath( @"enemyPos.dat" );
+                using ( BinaryWriter writer = new BinaryWriter( File.OpenWrite( EnemyPosFile ) ) )
+                {
+                    for ( int i = 0; i < 128; i++ )
+                    {
+                        int tileSet = enemies[i].Pattern;
+                        int offset = 0;
+                        int rows = 0;
+                        int cols = 0;
+                        int pic = enemies[i].Pic;
+                        int index = picUsed[tileSet * 4 + pic]++;
+
+                        switch ( pic )
+                        {
+                        case 0: offset = 18; cols = 4; rows = 4; break;
+                        case 1: offset = 18 + 16; cols = 4; rows = 4; break;
+                        case 2: offset = 18 + 16 + 16; cols = 6; rows = 6; break;
+                        case 3: offset = 18 + 16 + 16 + 36; cols = 6; rows = 6; break;
+                        }
+
+                        offset *= TileSize;
+
+                        int x = index * cols * 8;
+                        int y = 0;
+
+                        if ( pic < 2 )
+                            y = pic * rows * 8;
+                        else
+                            y = 2 * 4 * 8 + (pic - 2) * 6 * 8;
+
+                        if ( tileSet == 0xD && pic == 0 )
+                        {
+                            cols = 8;
+                            rows = 8;
+                            x = 0;
+                            y = rows * 8;
+                            DrawBoss(
+                                reader, bmps[tileSet], tileSet, KaliPattern, palettes[enemies[i].Pal],
+                                x, y );
+                        }
+                        else if ( tileSet == 0xD && pic == 2 )
+                        {
+                            cols = 8;
+                            rows = 8;
+                            x = 0;
+                            y = 0;
+                            DrawBoss(
+                                reader, bmps[tileSet], tileSet, LichPattern, palettes[enemies[i].Pal],
+                                x, y );
+                        }
+                        else if ( tileSet == 0xE && pic == 1 )
+                        {
+                            cols = 8;
+                            rows = 8;
+                            x = 0;
+                            y = 0;
+                            DrawBoss(
+                                reader, bmps[tileSet], tileSet, KrakenPattern,
+                                palettes[enemies[i].Pal], x, y );
+                        }
+                        else if ( tileSet == 0xE && pic == 3 )
+                        {
+                            cols = 8;
+                            rows = 8;
+                            x = 0;
+                            y = rows * 8;
+                            DrawBoss(
+                                reader, bmps[tileSet], tileSet, TiamatPattern,
+                                palettes[enemies[i].Pal], x, y );
+                        }
+                        else if ( tileSet == 0xF && pic == 0 )
+                        {
+                            x = 0;
+                            y = 0;
+                            cols = 14;
+                            rows = 12;
+                            DrawBoss(
+                                reader, bmps[tileSet], tileSet, ChaosPattern, palettes[enemies[i].Pal],
+                                x, y );
+                        }
+                        else
+                        {
+                            DrawSprite(
+                                reader,
+                                BattleCHRBase + (tileSet * ChrSectionSize) + offset,
+                                bmps[tileSet],
+                                palettes[enemies[i].Pal],
+                                cols, rows,
+                                x, y, true );
+                        }
+
+                        writer.Write( (byte) x );
+                        writer.Write( (byte) y );
+                        writer.Write( (byte) (cols * 8) );
+                        writer.Write( (byte) (rows * 8) );
+                    }
+                }
+
+                for ( int j = 0; j < 16; j++ )
+                {
+                    string filename = string.Format( @"enemies{0:X}.png", j );
+                    filename = options.MakeOutPath( filename );
+                    bmps[j].Save( filename, ImageFormat.Png );
+                }
+            }
+        }
+
+        private static void WriteStringTableFile( string path, string[] strings )
+        {
+            using ( BinaryWriter writer = new BinaryWriter( File.OpenWrite( path ), Encoding.UTF8 ) )
+            {
+                writer.BaseStream.SetLength( 0 );
+                Text.WriteStringTable( writer, strings );
+            }
+        }
+
+        private static Palette[] ReadPalettes( BinaryReader reader, int pointer, int count )
+        {
+            reader.BaseStream.Position = pointer;
+
+            Palette[] pals = new Palette[count];
+            byte[] pal = new byte[4];
+
+            for ( int i = 0; i < count; i++ )
+            {
+                reader.Read( pal, 0, 4 );
+
+                pals[i] = new Palette();
+
+                for ( int j = 0; j < 4; j++ )
+                {
+                    pals[i].Indexes[j] = pal[j];
+                }
+            }
+
+            return pals;
+        }
+
+        private static void DrawSprite(
+            BinaryReader reader,
+            int pointer,
+            Bitmap bmp,
+            Palette palette,
+            int cols,
+            int rows,
+            int x,
+            int y,
+            bool transparent = false )
+        {
+            reader.BaseStream.Position = pointer;
+
+            Color[] colors = new Color[]
+                    {
+                        DefaultSystemPalette.Colors[palette.Indexes[0]],
+                        DefaultSystemPalette.Colors[palette.Indexes[1]],
+                        DefaultSystemPalette.Colors[palette.Indexes[2]],
+                        DefaultSystemPalette.Colors[palette.Indexes[3]],
+                    };
+
+            for ( int j = 0; j < rows; j++ )
+            {
+                for ( int i = 0; i < cols; i++ )
+                {
+                    DrawTile( reader, bmp, colors, x + i * 8, y + j * 8, transparent );
+                }
+            }
+        }
+
+        private static void DrawTile( BinaryReader reader, Bitmap bmp, Color[] colors, int x, int y,
+            bool transparent = false )
+        {
+            // read a whole tile's pixel data
+            reader.Read( tileBuf, 0, tileBuf.Length );
+
+            for ( int v = 0; v < 8; v++ )
+            {
+                for ( int u = 0; u < 8; u++ )
+                {
+                    int lo = (tileBuf[v] >> (7 - u)) & 1;
+                    int hi = (tileBuf[v + 8] >> (7 - u)) & 1;
+                    int pixel = lo | (hi << 1);
+                    Color color = colors[pixel];
+
+                    if ( pixel != 0 || !transparent )
+                        bmp.SetPixel( x + u, y + v, color );
+                }
+            }
+        }
+
+        static int FlipNibble( int b )
+        {
+            return ((b & 1) << 3) | ((b & 2) << 1) | ((b & 4) >> 1) | ((b & 8) >> 3);
+        }
+
+        private static Stream GetResourceStream( string name )
+        {
+            var asm = System.Reflection.Assembly.GetExecutingAssembly();
+            return asm.GetManifestResourceStream( name );
+        }
+
+        private static FileStream TruncateFile( string path )
+        {
+            return File.Open( path, FileMode.Create, FileAccess.Write );
+        }
+    }
+}
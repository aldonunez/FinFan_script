﻿<?xml version="1.0" encoding="utf-8"?>
<Project ToolsVersion="12.0" DefaultTargets="Build" xmlns="http://schemas.microsoft.com/developer/msbuild/2003">
  <PropertyGroup>
    <Configuration Condition=" '$(Configuration)' == '' ">Debug</Configuration>
    <Platform Condition=" '$(Platform)' == '' ">x86</Platform>
    <ProductVersion>8.0.30703</ProductVersion>
    <SchemaVersion>2.0</SchemaVersion>
    <ProjectGuid>{CF895285-A8AD-4BCE-9E89-ABC8C531E341}</ProjectGuid>
    <OutputType>Exe</OutputType>
    <AppDesignerFolder>Properties</AppDesignerFolder>
    <RootNamespace>ExtractRes</RootNamespace>
    <AssemblyName>ExtractRes</AssemblyName>
    <TargetFrameworkVersion>v4.6.1</TargetFrameworkVersion>
    <TargetFrameworkProfile>
    </TargetFrameworkProfile>
    <FileAlignment>512</FileAlignment>
  </PropertyGroup>
  <PropertyGroup Condition=" '$(Configuration)|$(Platform)' == 'Debug|x86' ">
    <PlatformTarget>x86</PlatformTarget>
    <DebugSymbols>true</DebugSymbols>
    <DebugType>full</DebugType>
    <Optimize>false</Optimize>
    <OutputPath>bin\Debug\</OutputPath>
    <DefineConstants>DEBUG;TRACE</DefineConstants>
    <ErrorReport>prompt</ErrorReport>
    <WarningLevel>4</WarningLevel>
    <Prefer32Bit>false</Prefer32Bit>
  </PropertyGroup>
  <PropertyGroup Condition=" '$(Configuration)|$(Platform)' == 'Release|x86' ">
    <PlatformTarget>x86</PlatformTarget>
    <DebugType>pdbonly</DebugType>
    <Optimize>true</Optimize>
    <OutputPath>bin\Release\</OutputPath>
    <DefineConstants>TRACE</DefineConstants>
    <ErrorReport>prompt</ErrorReport>
    <WarningLevel>4</WarningLevel>
    <Prefer32Bit>false</Prefer32Bit>
  </PropertyGroup>
  <ItemGroup>
    <Reference Include="Microsoft.VisualBasic" />
    <Reference Include="System" />
    <Reference Include="System.Core" />
    <Reference Include="System.Drawing" />
    <Reference Include="System.Xml.Linq" />
    <Reference Include="System.Data.DataSetExtensions" />
    <Reference Include="Microsoft.CSharp" />
    <Reference Include="System.Data" />
    <Reference Include="System.Xml" />
  </ItemGroup>
  <ItemGroup>
    <Compile Include="DatafileReader.cs" />
    <Compile Include="DefaultSystemPalette.cs" />
    <Compile Include="ExtensionMethods.cs" />
    <Compile Include="Options.cs" />
    <Compile Include="PlayerExtractor.cs" />
    <Compile Include="Program.cs" />
    <Compile Include="Properties\AssemblyInfo.cs" />
    <Compile Include="SoundExtractor.cs" />
    <Compile Include="Text.cs" />
    <Compile Include="Utility.cs" />
  </ItemGroup>
  <ItemGroup>
    <ProjectReference Include="..\ExtractNsf\ExtractNsf.vcxproj">
      <Project>{F22EEC24-C748-4758-9F14-265932295F98}</Project>
      <Name>ExtractNsf</Name>
    </ProjectReference>
  </ItemGroup>
  <ItemGroup>
    <EmbeddedResource Include="Data\OpenChest1.bin" />
    <EmbeddedResource Include="Data\OpenChest2.bin" />
  </ItemGroup>
  <ItemGroup>
    <None Include="app.config" />
<<<<<<< HEAD
    <None Include="Data\ObjEvents.gem">
      <CopyToOutputDirectory>PreserveNewest</CopyToOutputDirectory>
    </None>
=======
    <EmbeddedResource Include="Data\nsf-sfx.bin" />
    <EmbeddedResource Include="Data\NsfSong.bin" />
    <EmbeddedResource Include="Data\NsfSong.csv" />
    <None Include="NsfSfx\build.ps1" />
  </ItemGroup>
  <ItemGroup>
    <None Include="NsfSfx\nsf-sfx.asm" />
    <EmbeddedResource Include="Data\nsf-sfx.csv" />
    <None Include="NsfSfx\nsf-sfx.cfg" />
>>>>>>> 51ee9b8e
  </ItemGroup>
  <Import Project="$(MSBuildToolsPath)\Microsoft.CSharp.targets" />
  <!-- To modify your build process, add your task inside one of the targets below and uncomment it. 
       Other similar extension points exist, see Microsoft.Common.targets.
  <Target Name="BeforeBuild">
  </Target>
  <Target Name="AfterBuild">
  </Target>
  -->
</Project><|MERGE_RESOLUTION|>--- conflicted
+++ resolved
@@ -1,98 +1,95 @@
-﻿<?xml version="1.0" encoding="utf-8"?>
-<Project ToolsVersion="12.0" DefaultTargets="Build" xmlns="http://schemas.microsoft.com/developer/msbuild/2003">
-  <PropertyGroup>
-    <Configuration Condition=" '$(Configuration)' == '' ">Debug</Configuration>
-    <Platform Condition=" '$(Platform)' == '' ">x86</Platform>
-    <ProductVersion>8.0.30703</ProductVersion>
-    <SchemaVersion>2.0</SchemaVersion>
-    <ProjectGuid>{CF895285-A8AD-4BCE-9E89-ABC8C531E341}</ProjectGuid>
-    <OutputType>Exe</OutputType>
-    <AppDesignerFolder>Properties</AppDesignerFolder>
-    <RootNamespace>ExtractRes</RootNamespace>
-    <AssemblyName>ExtractRes</AssemblyName>
-    <TargetFrameworkVersion>v4.6.1</TargetFrameworkVersion>
-    <TargetFrameworkProfile>
-    </TargetFrameworkProfile>
-    <FileAlignment>512</FileAlignment>
-  </PropertyGroup>
-  <PropertyGroup Condition=" '$(Configuration)|$(Platform)' == 'Debug|x86' ">
-    <PlatformTarget>x86</PlatformTarget>
-    <DebugSymbols>true</DebugSymbols>
-    <DebugType>full</DebugType>
-    <Optimize>false</Optimize>
-    <OutputPath>bin\Debug\</OutputPath>
-    <DefineConstants>DEBUG;TRACE</DefineConstants>
-    <ErrorReport>prompt</ErrorReport>
-    <WarningLevel>4</WarningLevel>
-    <Prefer32Bit>false</Prefer32Bit>
-  </PropertyGroup>
-  <PropertyGroup Condition=" '$(Configuration)|$(Platform)' == 'Release|x86' ">
-    <PlatformTarget>x86</PlatformTarget>
-    <DebugType>pdbonly</DebugType>
-    <Optimize>true</Optimize>
-    <OutputPath>bin\Release\</OutputPath>
-    <DefineConstants>TRACE</DefineConstants>
-    <ErrorReport>prompt</ErrorReport>
-    <WarningLevel>4</WarningLevel>
-    <Prefer32Bit>false</Prefer32Bit>
-  </PropertyGroup>
-  <ItemGroup>
-    <Reference Include="Microsoft.VisualBasic" />
-    <Reference Include="System" />
-    <Reference Include="System.Core" />
-    <Reference Include="System.Drawing" />
-    <Reference Include="System.Xml.Linq" />
-    <Reference Include="System.Data.DataSetExtensions" />
-    <Reference Include="Microsoft.CSharp" />
-    <Reference Include="System.Data" />
-    <Reference Include="System.Xml" />
-  </ItemGroup>
-  <ItemGroup>
-    <Compile Include="DatafileReader.cs" />
-    <Compile Include="DefaultSystemPalette.cs" />
-    <Compile Include="ExtensionMethods.cs" />
-    <Compile Include="Options.cs" />
-    <Compile Include="PlayerExtractor.cs" />
-    <Compile Include="Program.cs" />
-    <Compile Include="Properties\AssemblyInfo.cs" />
-    <Compile Include="SoundExtractor.cs" />
-    <Compile Include="Text.cs" />
-    <Compile Include="Utility.cs" />
-  </ItemGroup>
-  <ItemGroup>
-    <ProjectReference Include="..\ExtractNsf\ExtractNsf.vcxproj">
-      <Project>{F22EEC24-C748-4758-9F14-265932295F98}</Project>
-      <Name>ExtractNsf</Name>
-    </ProjectReference>
-  </ItemGroup>
-  <ItemGroup>
-    <EmbeddedResource Include="Data\OpenChest1.bin" />
-    <EmbeddedResource Include="Data\OpenChest2.bin" />
-  </ItemGroup>
-  <ItemGroup>
-    <None Include="app.config" />
-<<<<<<< HEAD
-    <None Include="Data\ObjEvents.gem">
-      <CopyToOutputDirectory>PreserveNewest</CopyToOutputDirectory>
-    </None>
-=======
-    <EmbeddedResource Include="Data\nsf-sfx.bin" />
-    <EmbeddedResource Include="Data\NsfSong.bin" />
-    <EmbeddedResource Include="Data\NsfSong.csv" />
-    <None Include="NsfSfx\build.ps1" />
-  </ItemGroup>
-  <ItemGroup>
-    <None Include="NsfSfx\nsf-sfx.asm" />
-    <EmbeddedResource Include="Data\nsf-sfx.csv" />
-    <None Include="NsfSfx\nsf-sfx.cfg" />
->>>>>>> 51ee9b8e
-  </ItemGroup>
-  <Import Project="$(MSBuildToolsPath)\Microsoft.CSharp.targets" />
-  <!-- To modify your build process, add your task inside one of the targets below and uncomment it. 
-       Other similar extension points exist, see Microsoft.Common.targets.
-  <Target Name="BeforeBuild">
-  </Target>
-  <Target Name="AfterBuild">
-  </Target>
-  -->
+﻿<?xml version="1.0" encoding="utf-8"?>
+<Project ToolsVersion="12.0" DefaultTargets="Build" xmlns="http://schemas.microsoft.com/developer/msbuild/2003">
+  <PropertyGroup>
+    <Configuration Condition=" '$(Configuration)' == '' ">Debug</Configuration>
+    <Platform Condition=" '$(Platform)' == '' ">x86</Platform>
+    <ProductVersion>8.0.30703</ProductVersion>
+    <SchemaVersion>2.0</SchemaVersion>
+    <ProjectGuid>{CF895285-A8AD-4BCE-9E89-ABC8C531E341}</ProjectGuid>
+    <OutputType>Exe</OutputType>
+    <AppDesignerFolder>Properties</AppDesignerFolder>
+    <RootNamespace>ExtractRes</RootNamespace>
+    <AssemblyName>ExtractRes</AssemblyName>
+    <TargetFrameworkVersion>v4.6.1</TargetFrameworkVersion>
+    <TargetFrameworkProfile>
+    </TargetFrameworkProfile>
+    <FileAlignment>512</FileAlignment>
+  </PropertyGroup>
+  <PropertyGroup Condition=" '$(Configuration)|$(Platform)' == 'Debug|x86' ">
+    <PlatformTarget>x86</PlatformTarget>
+    <DebugSymbols>true</DebugSymbols>
+    <DebugType>full</DebugType>
+    <Optimize>false</Optimize>
+    <OutputPath>bin\Debug\</OutputPath>
+    <DefineConstants>DEBUG;TRACE</DefineConstants>
+    <ErrorReport>prompt</ErrorReport>
+    <WarningLevel>4</WarningLevel>
+    <Prefer32Bit>false</Prefer32Bit>
+  </PropertyGroup>
+  <PropertyGroup Condition=" '$(Configuration)|$(Platform)' == 'Release|x86' ">
+    <PlatformTarget>x86</PlatformTarget>
+    <DebugType>pdbonly</DebugType>
+    <Optimize>true</Optimize>
+    <OutputPath>bin\Release\</OutputPath>
+    <DefineConstants>TRACE</DefineConstants>
+    <ErrorReport>prompt</ErrorReport>
+    <WarningLevel>4</WarningLevel>
+    <Prefer32Bit>false</Prefer32Bit>
+  </PropertyGroup>
+  <ItemGroup>
+    <Reference Include="Microsoft.VisualBasic" />
+    <Reference Include="System" />
+    <Reference Include="System.Core" />
+    <Reference Include="System.Drawing" />
+    <Reference Include="System.Xml.Linq" />
+    <Reference Include="System.Data.DataSetExtensions" />
+    <Reference Include="Microsoft.CSharp" />
+    <Reference Include="System.Data" />
+    <Reference Include="System.Xml" />
+  </ItemGroup>
+  <ItemGroup>
+    <Compile Include="DatafileReader.cs" />
+    <Compile Include="DefaultSystemPalette.cs" />
+    <Compile Include="ExtensionMethods.cs" />
+    <Compile Include="Options.cs" />
+    <Compile Include="PlayerExtractor.cs" />
+    <Compile Include="Program.cs" />
+    <Compile Include="Properties\AssemblyInfo.cs" />
+    <Compile Include="SoundExtractor.cs" />
+    <Compile Include="Text.cs" />
+    <Compile Include="Utility.cs" />
+  </ItemGroup>
+  <ItemGroup>
+    <ProjectReference Include="..\ExtractNsf\ExtractNsf.vcxproj">
+      <Project>{F22EEC24-C748-4758-9F14-265932295F98}</Project>
+      <Name>ExtractNsf</Name>
+    </ProjectReference>
+  </ItemGroup>
+  <ItemGroup>
+    <EmbeddedResource Include="Data\OpenChest1.bin" />
+    <EmbeddedResource Include="Data\OpenChest2.bin" />
+  </ItemGroup>
+  <ItemGroup>
+    <None Include="app.config" />
+    <None Include="Data\ObjEvents.gem">
+      <CopyToOutputDirectory>PreserveNewest</CopyToOutputDirectory>
+    </None>
+    <EmbeddedResource Include="Data\nsf-sfx.bin" />
+    <EmbeddedResource Include="Data\NsfSong.bin" />
+    <EmbeddedResource Include="Data\NsfSong.csv" />
+    <None Include="NsfSfx\build.ps1" />
+  </ItemGroup>
+  <ItemGroup>
+    <None Include="NsfSfx\nsf-sfx.asm" />
+    <EmbeddedResource Include="Data\nsf-sfx.csv" />
+    <None Include="NsfSfx\nsf-sfx.cfg" />
+  </ItemGroup>
+  <Import Project="$(MSBuildToolsPath)\Microsoft.CSharp.targets" />
+  <!-- To modify your build process, add your task inside one of the targets below and uncomment it. 
+       Other similar extension points exist, see Microsoft.Common.targets.
+  <Target Name="BeforeBuild">
+  </Target>
+  <Target Name="AfterBuild">
+  </Target>
+  -->
 </Project>